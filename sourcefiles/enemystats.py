--- conflicted
+++ resolved
@@ -97,8 +97,8 @@
         self._set_stats(stat_data)
         self._set_name(name_bytes)
         self._set_rewards(reward_bytes)
-
-<<<<<<< HEAD
+        self.sprite_data = EnemySpriteData(sprite_bytes)
+
     def _jot_json(self):
         return {
             'hp': self.hp,
@@ -116,9 +116,6 @@
             'can_sightscope': self.can_sightscope,
             'name': self.name.strip()
         }
-=======
-        self.sprite_data = EnemySpriteData(sprite_bytes)
->>>>>>> 5cb44770
 
     def __str__(self):
         ret = ''

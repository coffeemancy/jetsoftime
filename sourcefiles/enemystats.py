from __future__ import annotations

import ctenums
import ctrom
import ctstrings


class EnemySpriteData:
    def __init__(self, data: bytes):
        if len(data) != 10:
            print('Error: Sprite data must be 10 bytes')

        self._data = bytearray(data)

    def get_as_bytearray(self) -> bytearray:
        return bytearray(self._data)

    def get_copy(self) -> EnemySpriteData:
        return EnemySpriteData(self._data)

    def set_affect_layer_1(self, affects_layer_1: bool):
        if affects_layer_1:
            self._data[4] |= 0x04
        else:
            self._data[4] &= 0xFB

    def set_sprite_to_pc(self, pc: ctenums.CharID):
        for ind in range(4):
            self._data[ind] = int(pc)

    @classmethod
    def from_rom(cls, rom: bytes, enemy_id: int):
        sprite_st = 0x24F600 + 10*enemy_id
        data = bytes(rom[sprite_st:sprite_st+10])

        return cls(data)

    def write_to_rom(self, rom: bytearray, enemy_id: int):
        sprite_st = 0x24F600 + 10*enemy_id
        rom[sprite_st:sprite_st+10] = self._data

    def write_to_ctrom(self, ct_rom: ctrom.CTRom, enemy_id):
        self.write_to_rom(ct_rom.rom_data.getbuffer(), enemy_id)

    def __str__(self):
        ret_str = self.__class__.__name__
        ret_str += ': '
        ret_str += ' '.join(f'{x:02X}' for x in self._data)


class EnemyStats:
    element_offsets = {
        ctenums.Element.LIGHTNING: 0,
        ctenums.Element.SHADOW: 1,
        ctenums.Element.ICE: 2,
        ctenums.Element.FIRE: 3
    }

    MAX_HP = 0x7FFF
    MAX_LEVEL = 0xFF
    MAX_MAGIC = 0xFF
    MAX_HIT = 100
    MAX_EVADE = 100
    MAX_DEFENSE = 0xFF
    MAX_OFFENSE = 0xFF
    MAX_XP = 0x7FFF
    MAX_TP = 0xFF
    MAX_GP = 0x7FFF

    def __init__(self,
                 stat_data: bytes = None,
                 name_bytes: bytes = None,
                 reward_bytes: bytes = None,
                 sprite_bytes: bytes = None,
                 hide_name: bool = False):
        # Just to list the actual class members in one place
        self._stat_data = None
        self._name_bytes = None
        self._reward_data = None
        self._sprite_data = None
        self.hide_name = hide_name

        if stat_data is None:
            stat_data = bytes([0 for i in range(0x17)])

        if name_bytes is None:
            name_bytes = ctstrings.CTString.from_str('No Name')
        else:
            name_bytes = ctstrings.CTString(name_bytes)

        if reward_bytes is None:
            reward_bytes = bytes([0 for i in range(7)])

        if sprite_bytes is None:
            sprite_bytes = bytes([0 for i in range(10)])

        self._set_stats(stat_data)
        self._set_name(name_bytes)
        self._set_rewards(reward_bytes)
        self.sprite_data = EnemySpriteData(sprite_bytes)

<<<<<<< HEAD
    def __str__(self, item_db = None):
=======
    def _jot_json(self):
        return {
            'hp': self.hp,
            'level': self.level,
            'speed': self.speed,
            'magic': self.magic,
            'mdef': self.mdef,
            'offense': self.offense,
            'defense': self.defense,
            'xp': self.xp,
            'gp': self.gp,
            'drop_item': str(self.drop_item),
            'charm_item': str(self.charm_item),
            'tp': self.tp,
            'can_sightscope': self.can_sightscope,
            'name': self.name.strip()
        }

    def __str__(self):
>>>>>>> 4e934913
        ret = ''
        stats = [str.rjust(str(x), 3)
                 for x in [self.speed, self.offense, self.defense,
                           self.magic, self.mdef, self.hit, self.evade]]
        stat_string = ' '.join(x for x in stats)

        if item_db is None:
            drop_str = str(self.drop_item)
            charm_str = str(self.charm_item)
        else:
            drop_str = item_db[self.drop_item].get_name_as_str(True)
            charm_str = item_db[self.charm_item].get_name_as_str(True)

        ret += (f"Name: {self.name}\n"
                f"HP = {self.hp}\tLevel = {self.level}\n"
                f"XP = {self.xp}\tTP = {self.tp}\tGP = {self.gp}\n"
                f"Drop = {drop_str}\t"
                f"Charm = {charm_str}\n"
                "Spd Off Def Mag Mdf Hit Evd\n" +
                stat_string + '\n')

        Elem = ctenums.Element
        resists = [self.get_resistance(Elem.LIGHTNING),
                   self.get_resistance(Elem.SHADOW),
                   self.get_resistance(Elem.ICE),
                   self.get_resistance(Elem.FIRE)]

        for ind, x in enumerate(resists):
            sign = 1 - 2*(x > 127)
            mag = x & 0x7F
            if mag > 0:
                mag = 400 / (x & 0x7F)
            else:
                mag = 0
            val = sign*mag
            resists[ind] = f'{val:3.0f}'

        res_str = ' '.join(str.rjust(str(x), 4) for x in resists)

        ret += 'Elemental Resistances:\n'
        ret += (' Lit  Shd  Ice  Fir\n' + res_str + '\n')
        ret += (f'Hide name: {self.hide_name}')

        # Don't bother printing sprite data.

        return ret

    def get_copy(self) -> EnemyStats:
        return EnemyStats(self._stat_data, self._name_bytes,
                          self._reward_data,
                          self.sprite_data.get_as_bytearray(),
                          self.hide_name)

    @classmethod
    def from_rom(cls, rom: bytearray, enemy_id: ctenums.EnemyID):
        data_st = 0x0C4700 + 0x17*enemy_id
        data = bytes(rom[data_st:data_st+0x17])

        name_st = 0x0C6500 + 0xB*enemy_id
        name = bytes(rom[name_st:name_st+0xB])

        rewards_st = 0x0C5E00 + 7*enemy_id
        rewards = bytes(rom[rewards_st: rewards_st+7])

        hide_name_st = 0x21DE80+enemy_id
        hide_name = bool(rom[hide_name_st])

        sprite_data = EnemySpriteData.from_rom(rom, enemy_id)
        sprite_bytes = sprite_data.get_as_bytearray()

        return EnemyStats(data, name, rewards, sprite_bytes, hide_name)

    @classmethod
    def from_ctrom(cls, ct_rom: ctrom.CTRom, enemy_id: ctenums.EnemyID):
        return cls.from_rom(ct_rom.rom_data.getbuffer(), enemy_id)

    def write_to_ctrom(self, ct_rom: ctrom.CTRom, enemy_id: ctenums.EnemyID):
        ct_rom.rom_data.seek(0x0C4700 + 0x17*enemy_id)
        ct_rom.rom_data.write(self._stat_data)

        ct_rom.rom_data.seek(0x0C6500 + 0xB*enemy_id)
        ct_rom.rom_data.write(self._name_bytes)

        ct_rom.rom_data.seek(0x0C5E00 + 7*enemy_id)
        ct_rom.rom_data.write(self._reward_data)

        self.sprite_data.write_to_ctrom(ct_rom, enemy_id)

        ct_rom.rom_data.seek(0x21DE80+enemy_id)
        ct_rom.rom_data.write(self.hide_name.to_bytes(1, 'little'))

    # bossscaler.py uses lists of stats to do the scaling.  This method takes
    # one of those lists and replaces the relevant stats in the class.
    def replace_from_stat_list(self, stat_list: list[int]):
        # stat list order is hp, lvl, mag, mdf, off, def, xp, gp, tp

        # Some records have missing stats at the end.  Pad with ""
        missing_stat_count = 9-len(stat_list)
        stat_list.extend([""]*missing_stat_count)

        cur_stats = [self.hp, self.level, self.magic, self.mdef, self.offense,
                     self.defense, self.xp, self.gp, self.tp]

        new_stats = [stat_list[i] if stat_list[i] != "" else cur_stats[i]
                     for i in range(len(cur_stats))]

        [
            self.hp, self.level, self.magic, self.mdef, self.offense,
            self.defense, self.xp, self.gp, self.tp
        ] = new_stats[:]

    def _set_stats(self, stat_bytes: bytes):
        if len(stat_bytes) != 0x17:
            print('Error: stat data must be exactly 17 bytes')
            exit()

        self._stat_data = bytearray(stat_bytes)

    def _set_name(self, name_bytes: ctstrings.CTString):
        if len(name_bytes) < 0xB:
            slack = 0xB - len(name_bytes)
            name_bytes.extend(bytearray([0xEF]*slack))
        elif len(name_bytes) > 0xB:
            # Truncate long names instead of erroring
            name_bytes = name_bytes[0:0xB]

        self._name_bytes = name_bytes

    def _set_rewards(self, reward_bytes: bytes):
        if len(reward_bytes) != 7:
            print('Error: reward data must be exactly 7 bytes')
            exit()

        self._reward_data = bytearray(reward_bytes)

    # Property for getting/setting name
    @property
    def name(self) -> str:
        return self._name_bytes.to_ascii()

    @name.setter
    def name(self, string):
        ct_string = ctstrings.CTString.from_str(string)
        self._set_name(ct_string)

    # Properties for getting/setting stats
    @property
    def hp(self):
        return int.from_bytes(self._stat_data[0:2], 'little')

    @hp.setter
    def hp(self, val: int):
        self._stat_data[0:2] = val.to_bytes(2, 'little')

    @property
    def level(self):
        return int(self._stat_data[2])

    @level.setter
    def level(self, val: int):
        self._stat_data[2] = val

    def get_is_immune(self, status: ctenums.StatusEffect):
        return bool(self._stat_data[4] & int(status))

    def set_is_immune(self, status: ctenums.StatusEffect, is_immune: bool):
        if is_immune:
            self._stat_data[4] |= int(status)
        else:
            self._stat_data[4] &= 0xFF ^ int(status)

    @property
    def stamina(self):
        return int(self._stat_data[8])

    @stamina.setter
    def stamina(self, value: int):
        self._stat_data[8] = value

    @property
    def speed(self):
        return int(self._stat_data[9])

    @speed.setter
    def speed(self, value: int):
        self._stat_data[9] = value

    @property
    def magic(self):
        return int(self._stat_data[0xA])

    @magic.setter
    def magic(self, value: int):
        self._stat_data[0xA] = value

    @property
    def hit(self):
        return int(self._stat_data[0xB])

    @hit.setter
    def hit(self, value: int):
        self._stat_data[0xB] = value

    @property
    def evade(self):
        return int(self._stat_data[0xC])

    @evade.setter
    def evade(self, value: int):
        self._stat_data[0xC] = min(value, 100)

    @property
    def mdef(self):
        return int(self._stat_data[0xD])

    @mdef.setter
    def mdef(self, value: int):
        self._stat_data[0xD] = min(value, 100)

    @property
    def offense(self):
        return int(self._stat_data[0xE])

    @offense.setter
    def offense(self, value: int):
        self._stat_data[0xE] = min(value, 0xFF)

    @property
    def defense(self):
        return int(self._stat_data[0xF])

    @defense.setter
    def defense(self, value: int):
        self._stat_data[0xF] = min(value, 0xFF)

    def get_resistance(self, element: ctenums.Element):
        offset = 0x10 + self.element_offsets[element]
        return self._stat_data[offset]

    def set_resistance(self, element: ctenums.Element, value):
        offset = 0x10 + self.element_offsets[element]
        self._stat_data[offset] = value

    # confusing becaues data[0x15] & 0x02 is the sightscope fails flag
    @property
    def can_sightscope(self):
        sightscope_fails = self._stat_data[0x15] & 0x02
        return not sightscope_fails

    @can_sightscope.setter
    def can_sightscope(self, val: bool):
        if val:
            self._stat_data[0x15] &= 0xFD
            self.hide_name = False
        else:
            self._stat_data[0x15] &= 0x02

    # Properties for getting/setting rewards
    @property
    def xp(self):
        return int.from_bytes(self._reward_data[0:2], 'little')

    @xp.setter
    def xp(self, val: int):
        self._reward_data[0:2] = val.to_bytes(2, 'little')

    @property
    def gp(self):
        return int.from_bytes(self._reward_data[2:4], 'little')

    @gp.setter
    def gp(self, val: int):
        self._reward_data[2:4] = val.to_bytes(2, 'little')

    @property
    def drop_item(self):
        return ctenums.ItemID(self._reward_data[4])

    @drop_item.setter
    def drop_item(self, val: ctenums.ItemID):
        self._reward_data[4] = val

    @property
    def charm_item(self):
        return ctenums.ItemID(self._reward_data[5])

    @charm_item.setter
    def charm_item(self, val: ctenums.ItemID):
        self._reward_data[5] = val

    @property
    def tp(self):
        return int(self._reward_data[6])

    @tp.setter
    def tp(self, val: int):
        self._reward_data[6] = val

    @property
    def secondary_attack_id(self):
        return self._stat_data[0x16]

    @secondary_attack_id.setter
    def secondary_attack_id(self, val):
        self._stat_data[0x16] = val


def get_stat_dict(rom: bytearray) -> dict[ctenums.EnemyID, EnemyStats]:
    stat_dict = dict()
    ct_rom = ctrom.CTRom(rom, True)

    for enemy_id in list(ctenums.EnemyID):
        stat_dict[enemy_id] = EnemyStats.from_ctrom(ct_rom, enemy_id)

    return stat_dict


if __name__ == '__main__':
    pass
    # Byte 0,1 - hp
    # Byte 2 - level
    # Byte 3 - constant statuses
    # Byte 4 - status immunities
    # Byte 5 - unused 0x05
    # Byte 6 - constant statuses 2
    # Byte 7 - constant statuses 3
    # Byte 8 - stamina (only used for ai conditions)
    # Byte 9 - speed
    # Byte 0xA - magic
    # Byte 0xB - hit
    # Byte 0xC - evade
    # Byte 0xD - mdef
    # Byte 0xE - offense
    # Byte 0xF - defense
    # Byte 0x10 - lit resist
    # Byte 0x11 - shadow resist
    # Byte 0x12 - water resist
    # Byte 0x13 - fire resist
    # Byte 0x14 - tech immunities
    # Byte 0x15 - special flags and types
    # Byte 0x16 - Attack 2 index<|MERGE_RESOLUTION|>--- conflicted
+++ resolved
@@ -99,9 +99,6 @@
         self._set_rewards(reward_bytes)
         self.sprite_data = EnemySpriteData(sprite_bytes)
 
-<<<<<<< HEAD
-    def __str__(self, item_db = None):
-=======
     def _jot_json(self):
         return {
             'hp': self.hp,
@@ -120,8 +117,7 @@
             'name': self.name.strip()
         }
 
-    def __str__(self):
->>>>>>> 4e934913
+    def __str__(self, item_db = None):
         ret = ''
         stats = [str.rjust(str(x), 3)
                  for x in [self.speed, self.offense, self.defense,

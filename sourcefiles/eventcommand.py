from __future__ import annotations
import math

from byteops import to_little_endian, get_value_from_bytes
from enum import Enum, IntEnum, auto


# Small enum to store the synchronization scheme when a function is called
class FuncSync(Enum):
    HALT = auto()
    CONT = auto()
    SYNC = auto()


class Operation(IntEnum):
    EQUALS = 0
    NOT_EQUALS = 1
    GREATER_THAN = 2
    LESS_THAN = 3
    GREATER_OR_EQUAL = 4
    LESS_OR_EQUAL = 5
    BITWISE_AND_NONZERO = 6
    BITWISE_OR_NONZERO = 7


def is_script_mem(addr: int):
    return 0x7F0200 <= addr < 0x7F0400


def is_local_mem(addr: int):
    return (
        not is_script_mem(addr) and
        0x7F0000 <= addr < 0x7F0000
    )


def is_bank_7E(addr: int):
    return 0x7E0000 <= addr < 0x7F0000


def get_offset(script_addr):
    if script_addr % 2 != 0:
        raise ValueError('Script address must be even.')
    else:
        return (script_addr - 0x7F0200) // 2


class EventCommand:

    str_commands = [0xBB, 0xC0, 0xC1, 0xC2, 0xC3, 0xC4]
    str_arg_pos = [0, 0, 0, 0, 0, 0]

    fwd_jump_commands = [0x10, 0x12, 0x13, 0x14, 0x15, 0x16, 0x18, 0x1A,
                         0x27, 0x28, 0x2D, 0x30, 0x31, 0x34, 0x35, 0x36,
                         0x37, 0x38, 0x39, 0x3B, 0x3C, 0x3F, 0x40, 0x41,
                         0x42, 0x43, 0x44, 0xC9, 0xCC, 0xCF, 0xD2]

    change_loc_commands = [0xDC, 0xDD, 0xDE, 0xDF, 0xE0, 0xE1, 0xE2]
    # the number of bytes to jump is always the last arg
    fwd_jump_arg_pos = [-1 for i in range(len(fwd_jump_commands))]

    back_jump_commands = [0x11]
    back_jump_arg_pos = [-1]

    conditional_commands = [x for x in fwd_jump_commands
                            if x != 0x10]
    jump_commands = fwd_jump_commands + back_jump_commands

    def __init__(self, command, num_args,
                 arg_lens, arg_descs,
                 name, desc):
        self.command = command
        self.num_args = num_args
        self.arg_lens = arg_lens
        self.arg_descs = arg_descs
        self.name = name
        self.desc = desc

        # These are the actual arguments from the string of bytes in the script
        self.args = []

        # These are the decoded args
        self.logical_args = []

    def __eq__(self, other):
        return self.command == other.command and self.args == other.args

    # Returns coordinates in pixels
    def get_pixel_coordinates(self):
        if self.command == 0x8B:
            return (self.args[0]*0x10+8, self.args[1]*0x10+0x10)
        elif self.command == 0x8D:
            return ((self.args[0]-0x80) >> 4,
                    (self.args[1]-0x100) >> 4)
        else:
            print(self)
            raise AttributeError('This command does not set coordinates.')

    def to_bytearray(self) -> bytearray:

        x = bytearray()
        x.append(self.command)

        if self.command == 0x4E:
            x += b''.join(to_little_endian(self.args[i], self.arg_lens[i])
                          for i in range(len(self.args)-1))
            x += self.args[-1]
        else:
            x += b''.join(to_little_endian(self.args[i], self.arg_lens[i])
                          for i in range(len(self.args)))

        return x

    def set_explore_mode(is_on: bool) -> EventCommand:
        ret_cmd = event_commands[0xE3].copy()
        ret_cmd.args = [0]
        if is_on:
            ret_cmd.args[0] = 1
        else:
            ret_cmd.args[0] = 0

        return ret_cmd

    @staticmethod
    def set_controllable_once() -> EventCommand:
        return EventCommand.generic_zero_arg(0xAF)

    @staticmethod
    def set_controllable_infinite() -> EventCommand:
        return EventCommand.generic_zero_arg(0xB0)

    def party_follow() -> EventCommand:
        return EventCommand.generic_zero_arg(0xDA)

    def move_party(pc1_x, pc1_y, pc2_x, pc2_y, pc3_x, pc3_y):
        ret_cmd = event_commands[0xD9].copy()
        ret_cmd.args = [pc1_x, pc1_y, pc2_x, pc2_y, pc3_x, pc3_y]
        return ret_cmd

    def change_location(location, x_coord, y_coord, facing=0,
                        unk=0, wait_vblank=True) -> EventCommand:
        # There are many different change location commands.  I'll update this
        # as I understand their differences.
        if wait_vblank:
            cmd = 0xE1
        else:
            cmd = 0xE0

        ret_cmd = event_commands[cmd].copy()
        ret_cmd.args = [0, 0, 0]

        ret_cmd.args[0] = (facing & 0x03) << 0xB
        ret_cmd.args[0] |= (unk & 0x03) << 0x9
        ret_cmd.args[0] |= location

        ret_cmd.args[1] = x_coord
        ret_cmd.args[2] = y_coord

        return ret_cmd

    def fade_screen() -> EventCommand:
        return EventCommand.generic_zero_arg(0xF2)

    def darken(duration) -> EventCommand:
        return EventCommand.generic_one_arg(0xF0, duration)

    def load_pc_always(pc_id: int) -> EventCommand:
        return EventCommand.generic_one_arg(0x81, pc_id)

    def load_pc_in_party(pc_id: int) -> EventCommand:
        if pc_id == 0:
            cmd_id = 0x57
        elif pc_id == 1:
            cmd_id = 0x5C
        elif pc_id == 2:
            cmd_id = 0x62
        elif pc_id == 3:
            cmd_id = 0x6A
        elif pc_id == 4:
            cmd_id = 0x68
        elif pc_id == 5:
            cmd_id = 0x6C
        elif pc_id == 6:
            cmd_id = 0x6D

        return EventCommand.generic_zero_arg(cmd_id)

    def load_npc(npc_id: int) -> EventCommand:
        return EventCommand.generic_one_arg(0x82, npc_id)

    def load_enemy(enemy_id: int, slot_number: int,
                   is_static: bool = False) -> EventCommand:
        # maybe validate?
        # enemy id in [0, 0xFF], slot id in [0, A]
        slot_arg = slot_number | 0x80*(is_static)
        x = EventCommand.generic_two_arg(0x83, int(enemy_id), slot_arg)
        return x

    def set_reset_bits(address: int, bitmask: int,
                       set_bits: bool = True) -> EventCommand:
        if not is_script_mem(address):
            raise ValueError('set_bits must opertate on script memory.')

        if not address % 2 == 0:
            raise ValueError('set_bits must operate on even addresses.')

        if not 0 <= bitmask < 0x100:
            raise ValueError('bitmask must be in [0, 0x100)')

        offset  = (address - 0x7F0200)//2
        if set_bits:
            return EventCommand.generic_two_arg(0x69, bitmask, offset)
        else:
            return EventCommand.generic_two_arg(0x67, bitmask, offset)

    def set_reset_bit(address: int, bit: int, set_bit: bool) -> EventCommand:

        # For addresses in [0x7F0000, 0x7F0200) we can access any byte.
        # For bytes past 0x7F00FF we set the 0x80 bit of the byte indicating
        # the bit to set.
        if 0x7F0000 <= address < 0x7F0200:
            overflow = 0x80 * (address >= 0x7F0100)
            offset = address % 0x100
            if set_bit:
                cmd_id = 0x65
            else:
                cmd_id = 0x66
        # For addresses in script memory, [0x7F0200, 0x7F0400), we can only
        # access the even bytes.
        elif 0x7F0200 <= address < 0x7F0400:
            overflow = 0
            if address % 2 == 1:
                print(
                    'Warning: Script memory addresses must be even.  '
                    'Rounding down.'
                )
                address -= 1
            offset = (address - 0x7F0200)//2
            if set_bit:
                cmd_id = 0x63
            else:
                cmd_id = 0x64
        else:
            raise SystemExit(f'Error: Address {address:06X} out of range.')

        bit_byte = overflow | int(math.log2(bit))
        ret_cmd = EventCommand.generic_two_arg(cmd_id, bit_byte, offset)

        return ret_cmd

    def set_bit(address: int, bit: int) -> EventCommand:
        return EventCommand.set_reset_bit(address, bit, True)

    def reset_bit(address: int, bit: int) -> EventCommand:
        return EventCommand.set_reset_bit(address, bit, False)

    def set_object_drawing_status(obj_id: int, is_drawn: bool) -> EventCommand:
        if is_drawn:
            x = EventCommand.generic_one_arg(0x7C, obj_id*2)
        else:
            x = EventCommand.generic_one_arg(0x7D, obj_id*2)

        return x

    def set_own_drawing_status(is_drawn):
        if is_drawn:
            cmd_id = 0x90
        else:
            cmd_id = 0x91

        x = event_commands[cmd_id].copy()
        return x

    def remove_object(object_id: int) -> EventCommand:
        return EventCommand.generic_one_arg(0xA, 2*object_id)

    def vector_move(angle: int, magnitude: int,
                    keep_facing: bool) -> EventCommand:
        hex_angle = (0x100 * angle)//360
        cmd_mag = magnitude*2

        if keep_facing:
            return EventCommand.generic_two_arg(0x9C, hex_angle, cmd_mag)
        else:
            return EventCommand.generic_two_arg(0x92, hex_angle, cmd_mag)

    @staticmethod
    def call_pc_function(
            pc_id: int, fn_id: int, priority: int, sync: FuncSync
    ) -> EventCommand:
        if sync == FuncSync.HALT:
            cmd_id = 7
        elif sync == FuncSync.SYNC:
            cmd_id = 6
        elif sync == FuncSync.CONT:
            cmd_id = 5

        return EventCommand.generic_command(
            cmd_id, pc_id*2, (priority << 4) | fn_id
        )

    def call_obj_function(obj_id: int,
                          fn_id: int,
                          priority: int,
                          sync: FuncSync) -> EventCommand:

        # Format is:
        #   1st byte is command
        #   2nd byte is 2*object number
        #   3rd byte is prio in upper 8 bits, fn number in lower 8 bits

        if sync == FuncSync.HALT:
            cmd_id = 4
        elif sync == FuncSync.SYNC:
            cmd_id = 3
        elif sync == FuncSync.CONT:
            cmd_id = 2
        else:
            # Maybe an error message?  But we are using enums so no other
            # input should be possible.
            pass

        obj_byte = obj_id * 2

        # Validate fn_id, prio are between 0 and 15 inclusive
        if not 0 <= priority <= 0xF:
            print(f"Error: priority ({priority}) not between 0 and 15")

        if not 0 <= fn_id <= 0xF:
            print(f"Error: fn_id ({fn_id}) not between 0 and 15")

        # really mixture of prio and fn_id
        prio_byte = (priority << 4) | fn_id

        ret = event_commands[cmd_id].copy()
        ret.args = [obj_byte, prio_byte]

        return ret

    def copy_tiles(src_left: int, src_top: int, src_right: int, src_bot: int,
                   dest_left: int, dest_top: int,
                   copy_l1: bool = False,
                   copy_l2: bool = False,
                   copy_l3: bool = False,
                   copy_props: bool = False,
                   unk_0x10: bool = False,
                   unk_0x20: bool = False,
                   wait_vblank: bool = True) -> EventCommand:

        if src_left > src_right:
            raise SystemExit('Error, left > right')

        if src_top > src_bot:
            raise SystemError('Error: top > bot')

        if wait_vblank:
            cmd = 0xE4
        else:
            cmd = 0xE5

        ret_cmd = event_commands[cmd].copy()
        ret_cmd.args = [0 for i in range(ret_cmd.num_args)]

        ret_cmd.args[0:6] = [src_left, src_top, src_right, src_bot,
                             dest_left, dest_top]

        flags = (copy_l1) + (copy_l2 << 1) + (copy_l3 << 2) + \
            (copy_props << 3) + (unk_0x10 << 4) + (unk_0x20 << 5)
        ret_cmd.args[6] = flags

        return ret_cmd

    def get_blank_command(cmd_id: int) -> EventCommand:
        ret_cmd = event_commands[cmd_id].copy()
        ret_cmd.args = [0 for i in range(ret_cmd.num_args)]
        return ret_cmd

<<<<<<< HEAD
=======
    @staticmethod
>>>>>>> 46a8f7cc
    def generic_command(*args) -> EventCommand:
        ret_cmd = event_commands[args[0]].copy()
        ret_cmd.args = list(args[1:])

        return ret_cmd

    def generic_zero_arg(cmd_id: int) -> EventCommand:
        ret = event_commands[cmd_id].copy()
        return ret

    # one arg, 1 byte
    def generic_one_arg(cmd_id: int, arg) -> EventCommand:
        ret = event_commands[cmd_id].copy()
        ret.args = [arg]
        return ret

    # two args, 1 byte each
    def generic_two_arg(cmd_id: int,
                        arg0: int,
                        arg1: int) -> EventCommand:
        ret = event_commands[cmd_id].copy()
        ret.args = [arg0, arg1]
        return ret

    @staticmethod
    def return_cmd() -> EventCommand:
        return EventCommand.generic_zero_arg(0)

    @staticmethod
    def break_cmd() -> EventCommand:
        return EventCommand.generic_zero_arg(0xB1)

    def end_cmd() -> EventCommand:
        return EventCommand.generic_zero_arg(0xB2)

    def add_gold(gold_amt: int) -> EventCommand:
        return EventCommand.generic_command(0xCD, gold_amt)

    def add_item(item_id: int) -> EventCommand:
        return EventCommand.generic_one_arg(0xCA, item_id)

    def if_has_item(item_id: int, jump_bytes: int) -> EventCommand:
        return EventCommand.generic_two_arg(0xC9, int(item_id), jump_bytes)

    def if_mem_op_value(
            address: int, operation: Operation,
            value: int, num_bytes: int,  bytes_jump: int
    ) -> EventCommand:
        # TODO: Should do some validation here.  Lots of overlap with
        #       assign_val_to_mem

        operator = int(operation)

        if address in range(0x7F0000, 0x7F0200):
            cmd_id = 0x16
            if num_bytes != 1:
                print('[0x7F0000, 0x7F0200) range requires 1 byte width.')
                quit()

            # Accessing the upper 0x100 bytes is done by ORing the operation
            # with 0x80
            if address >= 0x7F0100:
                operator |= 0x80

            offset = address % 0x100

        elif address in range(0x7F0200, 0x7F0400):
            if address % 2 != 0:
                print('Warning: Even address required. Rounding down.')
                address = address - 1

            offset = (address - 0x7F0200) // 2
            if num_bytes == 1:
                cmd_id = 0x12
            elif num_bytes == 2:
                cmd_id = 0x13
            else:
                print('Warning: Bad byte width.  Using 2.')
                num_bytes = 2
                cmd_id = 0x13

        ret_cmd = event_commands[cmd_id].copy()
        ret_cmd.args = [offset, value, operator, bytes_jump]

        return ret_cmd

    def set_storyline_counter(val: int) -> EventCommand:
        return EventCommand.assign_val_to_mem(val, 0x7F0000, 1)

    def add_value_to_mem(value: int, script_addr: int):
        if not is_script_mem(script_addr):
            raise ValueError('Can only add to script memory')

        if not 0 <= value < 0x100:
            raise ValueError('Can only add values in [0, 0x100)')

        cmd = event_commands[0x5B].copy()
        cmd.args = [value, get_offset(script_addr)]

        return cmd

    def assign_mem_to_mem(
            from_addr: int,
            to_addr: int,
            num_bytes: int
    ) -> EventCommand:

        if num_bytes not in (1, 2):
            raise ValueError('Num bytes must be 1 or 2')

        if is_script_mem(from_addr) and is_script_mem(to_addr):
            # arg 1: offset of from_addr
            # arg 2: offset of to_addr
            cmd_args = [get_offset(from_addr), get_offset(to_addr)]
            if num_bytes == 1:
                cmd_id = 0x51
            else:
                cmd_id = 0x52
        elif is_local_mem(from_addr) and is_script_mem(to_addr):
            # arg 1: from_addr - 0x7F0000
            # arg 2: offset of to_addr
            cmd_args = [from_addr - 0x7F0000, get_offset(to_addr)]
            if num_bytes == 1:
                cmd_id = 0x53
            else:
                cmd_id = 0x54
        elif is_script_mem(from_addr) and is_local_mem(to_addr):
            # arg 1: offset of from_addr
            # arg 2: to_addr - 0x7F0000
            cmd_args[get_offset(from_addr), to_addr - 0x7F0000]
            if num_bytes == 1:
                cmd_id = 0x58
            else:
                cmd_id = 0x59
        elif is_bank_7E(from_addr) and is_script_mem(to_addr):
            # arg 1: from_addr (3 bytes)
            # arg 2: (0x7F0200 - to_addr) / 2 -- check int?
            cmd_args = [from_addr, get_offset(to_addr)]
            if num_bytes == 1:
                cmd_id = 0x48
            else:
                cmd_id = 0x49
        elif is_script_mem(from_addr) and is_bank_7E(to_addr):
            # arg 1: to_addr (3 bytes)
            # arg 2: (from_addr - 0x7F000) / 2
            cmd_args = [to_addr, get_offset(from_addr)]
            if num_bytes == 1:
                cmd_id = 0x4C
            else:
                cmd_id = 0x4D

        cmd = event_commands[cmd_id].copy()
        cmd.args = cmd_args

        return cmd

    def assign_val_to_mem(
            val: int, address: int, num_bytes: int
    ) -> EventCommand:
        '''
        Generate an EventCommand that writes val to adddress.

        Paramters:
        val (int): The value to be written
        address (int): The address in [0x7E0000, 0x7FFFFF] to write to
        num_bytes (int):  The number of bytes to write to.  Either 1 or 2.

        Returns:
        An eventcommand.EventCommand which will perform the write.
        '''

        # First some validation.
        # Make sure that num_bytes is 1 or 2.  Otherwise try to guess it from
        # the value.
        if num_bytes not in (1, 2):
            print(f'Warning: num_bytes ({num_bytes}) must be 1 or 2.')
            if val < (1 << 8):
                print('Setting num_bytes to 1')
                num_bytes = 1
            else:
                print('Setting num_bytes to 2')
                num_bytes = 2

        # Make sure that the value fits in num_bytes
        if val < 0:
            print(f"Warning: Value ({val} < 0).  Setting to 0.")
            val = 0

        max_val = (1 << num_bytes*8) - 1
        if val > max_val:
            print(f"Warning: Value ({val}) exceeds maximum ({max_val}). "
                  f"Truncating to {max_val}")
            input('asdf')
            val = max_val

        # Make sure that the target address is in RAM - [0x7E0000, 0x7FFFFF]
        if not (0x7E0000 <= address <= 0x7FFFFF):
            raise SystemExit(
                'Address not in RAM memory range [0x7E0000, 0x7FFFFF]'
            )

        # There are three types of assignments depending on the memory range
        #   1) Script memory: [0x7F0200, 0x7F03FF]
        #   2) Bank 7F: [0x7F0000, 0x7FFFFF]
        #   3) All Ram: [0x7E0000, 0x7FFFFF]
        # Each range has its own assignment commands with variants for 1 and
        # 2 bytes.
        if 0x7F0200 <= address <= 0x7F03FF and address % 2 == 0:
            if num_bytes == 1:
                cmd_id = 0x4F
            else:
                cmd_id = 0x50

            offset = (address - 0x7F0200) // 2
            out_cmd = event_commands[cmd_id].copy()
            out_cmd.args = [val, offset]
        elif 0x7F0000 <= address <= 0x7FFFFF:
            if 0x7F0200 <= address <= 0x7F03FF:
                # This means the user provided an odd adddress so we're
                # falling back to the bank 7F command
                print(
                    f"Warning: address ({address: 06X}) is in script memory "
                    "but has an odd address.  Using bank 7F command."
                )

            if num_bytes == 1:
                out_cmd = event_commands[0x56].copy()
                offset = (address - 0x7F0000)
                out_cmd.args = [val, offset]
            else:
                out_cmd = event_commands[0x4B].copy()
                out_cmd.args = [address, val]
        else:
            if num_bytes == 1:
                cmd_id = 0x4A
            else:
                cmd_id = 0x4B

            out_cmd = event_commands[cmd_id].copy()
            out_cmd.args = [address, val]

        return out_cmd

    # Reminder that jumps in CT are always computed as being a jump from the
    # last byte of the jump command.  This is what the jump_bytes argument is.
    def jump_back(jump_bytes: int) -> EventCommand:
        return EventCommand.generic_one_arg(0x11, jump_bytes)

    def jump_forward(jump_bytes: int) -> EventCommand:
        return EventCommand.generic_one_arg(0x10, jump_bytes)

    @staticmethod
    def name_pc(char_id: int) -> EventCommand:
        return EventCommand.generic_command(0xC8, 0xC0 | char_id)

    @staticmethod
    def switch_pcs() -> EventCommand:
        return EventCommand.generic_command(0xC8, 0x00)

    def check_active_pc(char_id: int, jump_bytes: int) -> EventCommand:
        return EventCommand.generic_two_arg(0xD2, char_id, jump_bytes)

    def check_recruited_pc(char_id: int, jump_bytes: int) -> EventCommand:
        return EventCommand.generic_two_arg(0xCF, char_id, jump_bytes)

    @staticmethod
<<<<<<< HEAD
    def add_pc_to_active(char_id: int) -> EventCommand:
        return EventCommand.generic_command(0xD3, char_id)

    @staticmethod
    def add_pc_to_reserve(char_id: int) -> EventCommand:
        return EventCommand.generic_command(0xD0, char_id)

    @staticmethod
    def get_object_coordinates(obj_id: int,
                               x_addr: int,
                               y_addr: int) -> EventCommand:
        return EventCommand.generic_command(
            0x21, obj_id*2,
            get_offset(x_addr),
            get_offset(y_addr)
        )

    @staticmethod
    def set_own_coordinates_from_mem(x_addr, y_addr) -> EventCommand:
        return EventCommand.generic_command(0x8C,
                                            get_offset(x_addr),
                                            get_offset(y_addr))
=======
    def set_object_coordinates_pixels(x_coord: int,
                                      y_coord: int) -> EventCommand:
        return EventCommand.generic_command(0x8D, x_coord << 4, y_coord << 4)

    @staticmethod
    def set_object_coordinates_tile(x_coord: int,
                                    y_coord: int) -> EventCommand:
        '''
        Sets an object's coordinates to be on the given tile coordinates.
        '''

        #
        return EventCommand.generic_command(0x8B, x_coord, y_coord)

    @staticmethod
    def set_object_coordinates_auto(px_x_coord: int,
                                    px_y_coord: int) -> EventCommand:
        tile_x = px_x_coord - 0x8
        tile_y = px_y_coord - 0x10

        if (tile_x & 0xF) == 0 and (tile_y & 0xF) == 0:
            tile_x >>= 4
            tile_y >>= 4
            return EventCommand.set_object_coordinates_tile(tile_x, tile_y)

        return EventCommand.set_object_coordinates_pixels(
            px_x_coord, px_y_coord
        )
>>>>>>> 46a8f7cc

    #  Here x and y are assumed to be pixel coordinates
    def set_object_coordinates(x: int, y: int,
                               shift: bool = True) -> EventCommand:
        # print(f"set: ({x:04X}, {y:04X})")

        # Command 0x8B works based on tiles while 0x8D works on pixels.
        # It should be that the two differ by a factor of 16, but it doesn't
        # match up.
        if x % 16 == 0 and y % 16 == 0 and shift is True:
            return EventCommand.generic_two_arg(0x8B, x >> 4, y >> 4)
        else:
            # Two notes on setting commands by pixels:
            #   (1) You have to multiply pixel number by 16 for the command.
            #       I think the game gets confused if the low order bits are
            #       not 0.
            #   (2) When setting based on pixels, it doesn't seem to match
            #       tiles.  The pixels seem to need to be shifted by 0x80 to
            #       match.
            shift_x, shift_y = 0, 0
            if shift:
                shift_x, shift_y = 0x80, 0x100
            return EventCommand.generic_two_arg(0x8D,
                                                (x << 4) + shift_x,
                                                (y << 4) + shift_y)

    def set_string_index(str_ind_rom: int) -> EventCommand:
        return EventCommand.generic_one_arg(0xB8, str_ind_rom)

    def special_dialog(dialog_id: int) -> EventCommand:
        return EventCommand.generic_one_arg(0xC8, dialog_id)

    def rename_character(char_id: int) -> EventCommand:
        return EventCommand.special_dialog(0xC0 | char_id)

    def replace_characters() -> EventCommand:
        return EventCommand.special_dialog(0x00)

    # TODO: merge these two textbox commands
    def auto_text_box(string_id: int) -> EventCommand:
        return EventCommand.generic_one_arg(0xBB, string_id)

    def text_box(string_id: int, top: bool = True) -> EventCommand:
        if top:
            return EventCommand.generic_one_arg(0xC1, string_id)
        else:
            return EventCommand.generic_one_arg(0xC2, string_id)

    @staticmethod
    def script_speed(speed: int) -> EventCommand:
        speed = min(speed, 0x80)
        return EventCommand.generic_one_arg(0x87, speed)

    def pause(duration_secs: float):
        if duration_secs == 0.25:
            return EventCommand.generic_zero_arg(0xB9)
        elif duration_secs == 0.5:
            return EventCommand.generic_zero_arg(0xBA)
        elif duration_secs == 1:
            return EventCommand.generic_zero_arg(0xBC)
        elif duration_secs == 2:
            return EventCommand.generic_zero_arg(0xBD)
        else:
            num_ticks = int(duration_secs/64)
            return EventCommand.generic_one_arg(0xAD, num_ticks)

    def copy(self) -> EventCommand:
        ret_command = EventCommand(-1, 0, [], [], '', '')
        ret_command.command = self.command
        ret_command.num_args = self.num_args
        ret_command.arg_lens = self.arg_lens[:]
        ret_command.arg_descs = self.arg_descs[:]
        ret_command.name = self.name
        ret_command.desc = self.desc

        ret_command.args = self.args[:]

        return ret_command

    def __len__(self):
        return 1 + sum(self.arg_lens)

    def __str__(self):
        if self.command == 0x4E:
            ret_str = f"{self.command:02X} " + self.name + ' ' + \
                ' '.join(f"{self.args[i]:0{2*self.arg_lens[i]}X}"
                         for i in range(len(self.args)-1))
            ret_str += '('
            ret_str += ' '.join(f'{x:02X}' for x in self.args[-1])
            ret_str += ')'
        else:
            ret_str = f"{self.command:02X} " + self.name + ' ' + \
                ' '.join(f"{self.args[i]:0{2*self.arg_lens[i]}X}"
                         for i in range(len(self.args)))
        return ret_str


# Many descriptions are copied from the db's 'Event\ Commands.txt'
event_commands = \
    [EventCommand(i, -1, [], [], '', '') for i in range(0x100)]

event_commands[0] = \
    EventCommand(0, 0, [], [],
                 'Return',
                 'Returns context, but doesn\'t quit')

event_commands[1] = \
    EventCommand(1, 0, [], [],
                 'Color Crash',
                 'Crashes.  Presumed leftover debug command.')

event_commands[2] = \
    EventCommand(2, 2, [1, 1],
                 ['aa: part of offset to pointer to load',
                  'po: p - priority, o-part of Offset to pointer'],
                 'Call Event.',
                 'Call Event.  Will wait only if new thread has higher' +
                 'priority, instantly returns if object is dead or busy')

event_commands[3] = \
    EventCommand(3, 2, [1, 1],
                 ['aa: part of offset to pointer to load',
                  'po: p - priority, o - part of offset to pointer'],
                 'Call Event.',
                 'Call Event. waits until execution starts (will wait' +
                 'indefinitely if current thread has lower priority than' +
                 'new one)')

event_commands[4] = \
    EventCommand(4, 2, [1, 1],
                 ['aa: part of offset to pointer to load',
                  'po: p - priority, o - part of offset to pointer'],
                 'Call Event',
                 'Call Event. Will wait on execution.')

event_commands[5] = \
    EventCommand(5, 2, [1, 1],
                 ['cc: PC',
                  'po: Priority, part of Offset to pointer'],
                 'Call PC Event',
                 'Call PC Event. Will wait only if new thread has higher' +
                 'priority, instantly returns if object is dead or busy')

event_commands[6] = \
    EventCommand(6, 2, [1, 1],
                 ['cc: PC',
                  'po: Priority, part of Offset to pointer'],
                 'Call PC Event',
                 'Call PC Event. waits until execution starts (will wait' +
                 'indefinitely if current thread has lower priority than' +
                 'new one)')

event_commands[7] = \
    EventCommand(7, 2, [1, 1],
                 ['cc: PC',
                  'po: Priority, part of Offset to pointer'],
                 'Call PC Event',
                 'Call PC Event. Will wait on execution.')

event_commands[8] = \
    EventCommand(8, 0, [], [],
                 'Object Activation',
                 'Turn off object activate & touch (PC can\'t interact)')

event_commands[9] = \
    EventCommand(9, 0, [], [],
                 'Object Deactivation',
                 'Turn on object activate & touch.)')

event_commands[0xA] = \
    EventCommand(0xA, 1, [1],
                 ['oo: Object to remove.'],
                 'Remove Object',
                 'Turn off object activate & touch (PC can\'t interact)')

event_commands[0xB] = \
    EventCommand(0xB, 1, [1],
                 ['oo: Object to disable.'],
                 'Disable Processing.',
                 'Turn off script processing.')

event_commands[0xC] = \
    EventCommand(0xC, 1, [1],
                 ['oo: Object to ensable.'],
                 'Enable Processing.',
                 'Turn on script processing.')

event_commands[0xD] = \
    EventCommand(0xD, 1, [1],
                 ['pp: NPC movement properties.'],
                 'NPC Movement Properties.',
                 'Unknown details.')

event_commands[0xE] = \
    EventCommand(0xE, 1, [1],
                 ['pp: Position on tile'],
                 'NPC Positioning.',
                 'Unknown details.')

event_commands[0xF] = \
    EventCommand(0xF, 0, [],
                 [],
                 'Set NPC Facing (up)',
                 'Overlaps A6 . Should be same with a hard coded 00 value.')

event_commands[0x10] = \
    EventCommand(0x10, 1, [1],
                 ['jj: Bytes to jump forward'],
                 'Jump Forward',
                 'Jumps execution forward.')

event_commands[0x11] = \
    EventCommand(0x11, 1, [1],
                 ['jj: Bytes to jump backwards'],
                 'Jump Backwards',
                 'Jumps execution backwards.')

event_commands[0x12] = \
    EventCommand(0x12, 4, [1, 1, 1, 1],
                 ['aa: Offset into SNES memory (*2, + 0x7F0200)',
                  'vv: Value used in operation',
                  'oo: Index for operation pointer',
                  'jj: Bytes to jump of operation evaluates False'],
                 'If',
                 'Jumps execution if condition evaluates false.')

event_commands[0x13] = \
    EventCommand(0x13, 4, [1, 2, 1, 1],
                 ['aa: Offset into SNES memory (*2, + 0x7F0200)',
                  'vvvv: Value used in operation',
                  'oo: Index for operation pointer',
                  'jj: Bytes to jump of operation evaluates False'],
                 'If',
                 'Jumps execution if operation evaluates false.')

event_commands[0x14] = \
    EventCommand(0x14, 4, [1, 1, 1, 1],
                 ['aa: Offset into SNES memory (*2, + 0x7F0200)',
                  'bb: Offset into SNES memory (*2, + 0x7F0200)',
                  'oo: Index for operation pointer',
                  'jj: Bytes to jump of operation evaluates False'],
                 'If',
                 'Jumps execution if operation evaluates false.  ' +
                 'Partial overlap with 0x16.')

event_commands[0x15] = \
    EventCommand(0x15, 4, [1, 1, 1, 1],
                 ['aa: Offset into SNES memory (*2, + 0x7F0200)',
                  'bb: Offset into SNES memory (*2, + 0x7F0200)',
                  'oo: Index for operation pointer',
                  'jj: Bytes to jump of operation evaluates False'],
                 'If',
                 'Jumps execution if operation evaluates false.  ' +
                 'Two byte operand version of 0x14.')

event_commands[0x16] = \
    EventCommand(0x16, 4, [1, 1, 1, 1],
                 ['aa: Offset into SNES memory (*2, + 0x7F0200)',
                  'vv: Value used in operation.',
                  'oo: Index for operation pointer',
                  'jj: Bytes to jump if operation evaluates False'],
                 'If',
                 'Jumps execution if condition evaluates false.  ' +
                 'Two byte operand version of 0x14.')

event_commands[0x17] = \
    EventCommand(0x17, 0, [],
                 [],
                 'Set NPC Facing (down)',
                 'Overlaps A6 . Should be same with a hard coded 01 value.')

event_commands[0x18] = \
    EventCommand(0x18, 2, [1, 1],
                 ['vv: Storyline point to check for.',
                  'jj: Bytes to jump if storyline point reached or passed.'],
                 'Check Storyline',
                 'Overlaps A6 . Should be same with a hard coded 00 value.')

event_commands[0x19] = \
    EventCommand(0x19, 1, [1],
                 ['aa: Address to load result from (*2, +7F0200)'],
                 'Get Result',
                 'Overlaps 1C . Should be same with a hard coded 00 value.')

event_commands[0x1A] = \
    EventCommand(0x1A, 2, [1, 1],
                 ['rr: Target result',
                  'jj: Bytes to jump if result does not match target'],
                 'Jump Result',
                 'Jumps if result does not match target.')

event_commands[0x1B] = \
    EventCommand(0x1B, 0, [],
                 [],
                 'Set NPC Facing (left)',
                 'Overlaps A6 . Should be same with a hard coded 02 value.')

event_commands[0x1C] = \
    EventCommand(0x1C, 1, [2],
                 ['aaaa: Address to load result from (+7F0000)'],
                 'Get Result',
                 'Overlapped by 0x19.')

event_commands[0x1D] = \
    EventCommand(0x1D, 0, [],
                 [],
                 'Set NPC Facing (right)',
                 'Overlaps A6 . Should be same with a hard coded 03 value.')

event_commands[0x1E] = \
    EventCommand(0x1E, 1, [1],
                 ['nn: NPC to change facing for.'],
                 'Set NPC Facing (up)',
                 'Overlaps A6.')

event_commands[0x1F] = \
    EventCommand(0x1F, 1, [1],
                 ['nn: NPC to change facing for.'],
                 'Set NPC Facing (down)',
                 'Overlaps A6.')

event_commands[0x20] = \
    EventCommand(0x20, 1, [1],
                 ['oo: Offset to store to (*2, +7F0200)'],
                 'Get PC1',
                 'Gets PC1 id and stores in memory')

event_commands[0x21] = \
    EventCommand(0x21, 3, [1, 1, 1],
                 ['oo: Object (/2)',
                  'aa: Offset to store X Coord to (*2, +7F0200)',
                  'bb: Offset to store X Coord to (*2, +7F0200)'],
                 'Get Object Coords',
                 'Store object coords to memory.  Overlapped by 0x22.')

event_commands[0x22] = \
    EventCommand(0x22, 3, [1, 1, 1],
                 ['cc: PC (/2)',
                  'aa: Offset to store X Coord to (*2, +7F0200)',
                  'bb: Offset to store X Coord to (*2, +7F0200)'],
                 'Get PC Coords',
                 'Store PC coords to memory.  Overlaps 0x21.')

event_commands[0x23] = \
    EventCommand(0x23, 2, [1, 1],
                 ['cc: PC (/2)',
                  'aa: Offset to store to (*2, +7F0200)'],
                 'Get Obj Facing',
                 'Store object facing to memory.  Overlapped by 0x24.')

event_commands[0x24] = \
    EventCommand(0x24, 2, [1, 1],
                 ['cc: PC (/2)',
                  'aa: Offset to store to (*2, +7F0200)'],
                 'Get PC Facing',
                 'Store PC facing to memory.  Overlaps 0x23.')

event_commands[0x25] = \
    EventCommand(0x25, 1, [1],
                 ['nn: NPC to change facing for.'],
                 'Set NPC Facing (left)',
                 'Overlaps A6.')

event_commands[0x26] = \
    EventCommand(0x26, 1, [1],
                 ['nn: NPC to change facing for.'],
                 'Set NPC Facing (right)',
                 'Overlaps A6.')

event_commands[0x27] = \
    EventCommand(0x27, 2, [1, 1],
                 ['oo: Object Number (/2)',
                  'jj: Bytes to jump if object is not visible.'],
                 'Check Object Status',
                 'Jump when object is not visible' +
                 '(offcreen, not loaded, hidden)')

event_commands[0x28] = \
    EventCommand(0x28, 2, [1, 1],
                 ['oo: Object Number (/2)',
                  'jj: Bytes to jump if object is not in battle range.'],
                 'Check Battle Range',
                 'Jump when object is out or range for battle.')

event_commands[0x29] = \
    EventCommand(0x29, 1, [1],
                 ['ii: Index (+0x80)'],
                 'Set NPC Facing (right)',
                 'Loads ASCII text from 0x3DA000')

event_commands[0x2A] = \
    EventCommand(0x2A, 0, [],
                 [],
                 'Unknown 0x2A',
                 'Sets 0x04 Bit of 0x7E0154')

event_commands[0x2B] = \
    EventCommand(0x2B, 0, [],
                 [],
                 'Unknown 0x2B',
                 'Sets 0x08 Bit of 0x7E0154')

event_commands[0x2C] = \
    EventCommand(0x2C, 2, [1, 1],
                 ['Unknown', 'Unknown'],
                 'Unknown 0x2C',
                 'Unknown')

event_commands[0x2D] = \
    EventCommand(0x2D, 1, [1],
                 ['jj: Bytes to jump if no button pressed.'],
                 'Check Button Pressed',
                 'Jumps if no buttons are pressed (0x7E00F8')

event_commands[0x2E] = \
    EventCommand(0x2E, 1, [1],
                 ['m?: Mode'],
                 'Color Math',
                 'No description given.')

event_commands[0x2F] = \
    EventCommand(0x2F, 2, [1, 1],
                 ['??: Unknown', '??: Unknown'],
                 'Unknown 0x2F',
                 'Unknown.  Stores to 0x7E0BE3 and 0x7E0BE4.' +
                 'Appears to have something to do with scrolling layers')

event_commands[0x30] = \
    EventCommand(0x30, 1, [1],
                 ['jj: Number of bytes to jump'],
                 'Jump No Dash',
                 'Jump if dash is not pressed.')

event_commands[0x31] = \
    EventCommand(0x31, 1, [1],
                 ['jj: Number of bytes to jump'],
                 'Jump No Confirm',
                 'Jump if confirm button is not pressed.')

event_commands[0x32] = \
    EventCommand(0x32, 0, [],
                 [],
                 'Unknown 0x32',
                 'Overlaps 0x2A, sets 0x10 Bit of 0x7E0154.')

event_commands[0x33] = \
    EventCommand(0x33, 1, [1],
                 ['pp: palette to change to.'],
                 'Change Palette',
                 'Changes the calling object\'s palette.')

event_commands[0x34] = \
    EventCommand(0x34, 1, [1],
                 ['jj: Number of bytes to jump'],
                 'Jump A Button',
                 'Jump if A is not pressed.')

event_commands[0x35] = \
    EventCommand(0x35, 1, [1],
                 ['jj: Number of bytes to jump'],
                 'Jump B Button',
                 'Jump if B is not pressed.')

event_commands[0x36] = \
    EventCommand(0x36, 1, [1],
                 ['jj: Number of bytes to jump'],
                 'Jump X Button',
                 'Jump if X is not pressed.')

event_commands[0x37] = \
    EventCommand(0x37, 1, [1],
                 ['jj: Number of bytes to jump'],
                 'Jump Y Button',
                 'Jump if Y is not pressed.')

event_commands[0x38] = \
    EventCommand(0x38, 1, [1],
                 ['jj: Number of bytes to jump'],
                 'Jump L Button',
                 'Jump if L is not pressed.')

event_commands[0x39] = \
    EventCommand(0x39, 1, [1],
                 ['jj: Number of bytes to jump'],
                 'Jump R Button',
                 'Jump if R is not pressed.')

event_commands[0x3A] = event_commands[0x01]
event_commands[0x3A].command = 0x3A
event_commands[0x3A].desc += 'Alias of 0x01.'

event_commands[0x3B] = \
    EventCommand(0x3B, 1, [1],
                 ['jj: Number of bytes to jump'],
                 'Jump No Dash',
                 'Jump if dash has not been pressed since last check.')

event_commands[0x3C] = \
    EventCommand(0x3C, 1, [1],
                 ['jj: Number of bytes to jump'],
                 'Jump No Confirm',
                 'Jump if confirm has not been pressed since last check.')

event_commands[0x3D] = event_commands[0x01]
event_commands[0x3D].command = 0x3D
event_commands[0x3D].desc += 'Alias of 0x01.'

event_commands[0x3E] = event_commands[0x01]
event_commands[0x3E].command = 0x3E
event_commands[0x3E].desc += 'Alias of 0x01.'

event_commands[0x3F] = \
    EventCommand(0x3F, 1, [1],
                 ['jj: Number of bytes to jump'],
                 'Jump No A',
                 'Jump if A has not been pressed since last check.')

event_commands[0x40] = \
    EventCommand(0x40, 1, [1],
                 ['jj: Number of bytes to jump'],
                 'Jump No B',
                 'Jump if B has not been pressed since last check.')

event_commands[0x41] = \
    EventCommand(0x41, 1, [1],
                 ['jj: Number of bytes to jump'],
                 'Jump No X',
                 'Jump if X has not been pressed since last check.')

event_commands[0x42] = \
    EventCommand(0x42, 1, [1],
                 ['jj: Number of bytes to jump'],
                 'Jump No Y',
                 'Jump if Y has not been pressed since last check.')

event_commands[0x43] = \
    EventCommand(0x43, 1, [1],
                 ['jj: Number of bytes to jump'],
                 'Jump No L',
                 'Jump if L has not been pressed since last check.')

event_commands[0x44] = \
    EventCommand(0x44, 1, [1],
                 ['jj: Number of bytes to jump'],
                 'Jump No R',
                 'Jump if R has not been pressed since last check.')

event_commands[0x45] = event_commands[0x01]
event_commands[0x45].command = 0x45
event_commands[0x45].desc += 'Alias of 0x01.'

event_commands[0x46] = event_commands[0x01]
event_commands[0x46].command = 0x46
event_commands[0x46].desc += 'Alias of 0x01.'

event_commands[0x47] = \
    EventCommand(0x47, 1, [1],
                 ['ll: limit on animations (unknown meaning).'],
                 'Animation Limiter',
                 'Limits which animations can be performed.  ' +
                 'Used to avoid slowdown in high activity scenes.')

event_commands[0x48] = \
    EventCommand(0x48, 2, [3, 1],
                 ['aaaaaa: Address to load from.',
                  'oo: Offset to store to (*2, +7F0200)'],
                 'Assignment',
                 'Assign from any address to local script memory (1 byte)')

event_commands[0x49] = \
    EventCommand(0x49, 2, [3, 1],
                 ['aaaaaa: Address to load from.',
                  'oo: Offset to store to (*2, +7F0200)'],
                 'Assignment',
                 'Assign from any address to local script memory (2 bytes)')

event_commands[0x4A] = \
    EventCommand(0x4A, 2, [3, 1],
                 ['aaaaaa: SNES Address to store to.',
                  'vv: Value to load'],
                 'Assignment',
                 'Assign value (1 byte) to any memory address.')

event_commands[0x4B] = \
    EventCommand(0x4B, 2, [3, 2],
                 ['aaaaaa: SNES Address to store to.',
                  'vvvv: Value to load'],
                 'Assignment',
                 'Assign value (2 byte) to any memory address.')

event_commands[0x4C] = \
    EventCommand(0x4C, 2, [3, 1],
                 ['aaaaaa: SNES Address to store to.',
                  'oo: Offset to load from (*2, +7F0200)'],
                 'Assignment',
                 'Assign value (1 byte) to local script memory.')

event_commands[0x4D] = \
    EventCommand(0x4D, 2, [3, 1],
                 ['aaaaaa: SNES Address to store to.',
                  'oo: Offset to load from (*2, +7F0200)'],
                 'Assignment',
                 'Assign value (2 bytes) to local script memory.')

# Will need special case in parser
event_commands[0x4E] = \
    EventCommand(0x4E, 4, [2, 1, 2, 1],
                 ['aaaa: Destination bank address',
                  'bb: Destination bank',
                  'cc: Bytes to copy + 2.  Data follows command.'],
                 'Memory Copy',
                 'Copy data from script to memory')

event_commands[0x4F] = \
    EventCommand(0x4F, 2, [1, 1],
                 ['vv: Value to store',
                  'oo: Offset to store to (*2, +7F0200)'],
                 'Assignment (Val to Mem)',
                 'Assign value (1 byte) to local script memory.')

event_commands[0x50] = \
    EventCommand(0x50, 2, [2, 1],
                 ['vvvv: Value to store',
                  'oo: Offset to store to (*2, +7F0200)'],
                 'Assignment (Val to Mem)',
                 'Assign value (2 bytes) to local script memory.')

event_commands[0x51] = \
    EventCommand(0x51, 2, [1, 1],
                 ['aa: Offset to load from (*2, +7F0200)',
                  'oo: Offset to store to (*2, +7F0200)'],
                 'Assignment (Mem to Mem)',
                 'Assign local memory to local memory (1 byte).')

event_commands[0x52] = \
    EventCommand(0x52, 2, [1, 1],
                 ['aa: Offset to load from (*2, +7F0200)',
                  'oo: Offset to store to (*2, +7F0200)'],
                 'Assignment (Mem to Mem)',
                 'Assign local memory to local memory (2 bytes).')

event_commands[0x53] = \
    EventCommand(0x53, 2, [2, 1],
                 ['aaaa: Offset to load from (+7F0000)',
                  'oo: Offset to store to (*2, +7F0200)'],
                 'Assignment (Mem to Mem)',
                 'Assign bank 7F memory to local memory (1 byte).')

event_commands[0x54] = \
    EventCommand(0x54, 2, [2, 1],
                 ['aaaa: Offset to load from (+7F0000)',
                  'oo: Offset to store to (*2, +7F0200)'],
                 'Assignment (Mem to Mem)',
                 'Assign bank 7F memory to local memory (2 bytes).')

event_commands[0x55] = \
    EventCommand(0x55, 1, [1],
                 ['oo: Offset to store to (*2, +7F0200)'],
                 'Get Storyline Counter',
                 'Assign storyline counter to local memory.')

event_commands[0x56] = \
    EventCommand(0x56, 2, [1, 2],
                 ['vv: Value to Store',
                  'aaaa: Offset to store to (+7F0000)'],
                 'Assignment (Value to Mem)',
                 'Assign value to bank 7F memory.')

event_commands[0x57] = \
    EventCommand(0x57, 0, [],
                 [],
                 'Load Crono',
                 'Load Crono if in party.')

event_commands[0x58] = \
    EventCommand(0x58, 2, [2, 1],
                 ['oo: Offset to load from (*2, +7F0200)',
                  'aaaa: Address to store to (+7F0000)'],
                 'Assignment (Mem to Mem)',
                 'Assign local memory to bank 7F memory (1 byte).')

event_commands[0x59] = \
    EventCommand(0x59, 2, [2, 1],
                 ['oo: Offset to load from (*2, +7F0200)',
                  'aaaa: Address to store to (+7F0000)'],
                 'Assignment (Mem to Mem)',
                 'Assign local memory to bank 7F memory (2 bytes).')

event_commands[0x5A] = \
    EventCommand(0x5A, 1, [1],
                 ['vv: Value to assign'],
                 'Assign Storyline',
                 'Assign value to storyline (0x7F0000)')

event_commands[0x5B] = \
    EventCommand(0x5B, 2, [1, 1],
                 ['vv: Value to add',
                  'oo: Offset in memory to add to (*2, +7F0200)'],
                 'Add (Val to Mem)',
                 'Add a value to local memory.')

event_commands[0x5C] = \
    EventCommand(0x5C, 0, [],
                 [],
                 'Load Marle',
                 'Load Marle if in party.')

event_commands[0x5D] = \
    EventCommand(0x5D, 2, [1, 1],
                 ['oo: Offset in memory to load from (*2, +7F0200)',
                  'aa: Offset in memory to add to (*2, +7F0200)'],
                 'Add (Mem to Mem)',
                 'Add from local memory to local memory (1 byte)')

event_commands[0x5E] = \
    EventCommand(0x5E, 2, [1, 1],
                 ['oo: Offset in memory to load from (*2, +7F0200)',
                  'aa: Offset in memory to add to (*2, +7F0200)'],
                 'Add (Mem to Mem)',
                 'Add from local memory to local memory (2 bytes)')

event_commands[0x5F] = \
    EventCommand(0x5F, 2, [1, 1],
                 ['vv: Value to subtract',
                  'oo: Offset in memory to subtract from (*2, +7F0200)'],
                 'Subtract (Val to Mem)',
                 'Subtract a value from local memory (1 byte).')

event_commands[0x60] = \
    EventCommand(0x60, 2, [2, 1],
                 ['vvvv: Value to subtract',
                  'oo: Offset in memory to subtract from (*2, +7F0200)'],
                 'Subtract (Val to Mem)',
                 'Subtract a value from local memory (2 bytes).')

event_commands[0x61] = \
    EventCommand(0x61, 2, [1, 1],
                 ['oo: Offset in memory to load from (*2, +7F0200)',
                  'aa: Offset in memory to subtract from (*2, +7F0200)'],
                 'Add (Mem to Mem)',
                 'Subtract local memory from local memory (1 byte?)')

event_commands[0x62] = \
    EventCommand(0x62, 0, [],
                 [],
                 'Load Lucca',
                 'Load Lucca if in party.')

event_commands[0x63] = \
    EventCommand(0x63, 2, [1, 1],
                 ['bb: Bit to set.',
                  'oo: Offset in memory to set bit in (*2, +7F0200)'],
                 'Set Bit',
                 'Set bit in local memory')

event_commands[0x64] = \
    EventCommand(0x64, 2, [1, 1],
                 ['bb: Bit to reset.',
                  'oo: Offset in memory to reset bit in (*2, +7F0200)'],
                 'Reset Bit',
                 'Reset bit in local memory')

event_commands[0x65] = \
    EventCommand(0x65, 2, [1, 1],
                 ['bs: 0x80 set -> add 0x100 to aa. Set bit 0x1 << s.',
                  'aa: Offset in memory to set bit in (+7F0000)'],
                 'Set Bit',
                 'Set bit in bank 7F.  Usually storyline-related.')

event_commands[0x66] = \
    EventCommand(0x66, 2, [1, 1],
                 ['bs: 0x80 set -> add 0x100 to aa. Reset bit 0x1 << s.',
                  'aa: Offset in memory to reset bit in (+7F0000)'],
                 'Reset Bit',
                 'Reset bit in bank 7F.  Usually storyline-related.')

event_commands[0x67] = \
    EventCommand(0x67, 2, [1, 1],
                 ['bb: Bits to keep.'
                  'oo: Offset in memory to reset bits in (*2, +7F0200)'],
                 'Reset Bits',
                 'Reset bits in local memory')

event_commands[0x68] = \
    EventCommand(0x68, 0, [],
                 [],
                 'Load Frog',
                 'Load Frog if in party.')

event_commands[0x69] = \
    EventCommand(0x69, 2, [1, 1],
                 ['bb: Bits to set.'
                  'oo: Offset in memory to reset bits in (*2, +7F0200)'],
                 'Set Bits',
                 'Set bits in local memory')

event_commands[0x6A] = \
    EventCommand(0x6A, 0, [],
                 [],
                 'Load Robo',
                 'Load Robo if in party.')

event_commands[0x6B] = \
    EventCommand(0x6B, 2, [1, 1],
                 ['bb: Bits to toggle.'
                  'oo: Offset in memory to toggle bits in (*2, +7F0200)'],
                 'Toggle Bits',
                 'Toggle bits in local memory')

event_commands[0x6C] = \
    EventCommand(0x6C, 0, [],
                 [],
                 'Load Ayla',
                 'Load Ayla if in party.')

event_commands[0x6D] = \
    EventCommand(0x6D, 0, [],
                 [],
                 'Load Magus',
                 'Load Magus if in party.')

event_commands[0x6E] = event_commands[0x01]
event_commands[0x6E].command = 0x46
event_commands[0x6E].desc += 'Alias of 0x01.'

event_commands[0x6F] = \
    EventCommand(0x6F, 2, [1, 1],
                 ['ss: length of shift.'
                  'oo: Offset in memory to shift bits in (*2, +7F0200)'],
                 'Shift Bits',
                 'Shift bits in local memory')

event_commands[0x70] = event_commands[0x01]
event_commands[0x70].command = 0x70
event_commands[0x70].desc += 'Alias of 0x01.'

event_commands[0x71] = \
    EventCommand(0x71, 1, [1],
                 ['oo: Offset to increment (*2, +7F0200)'],
                 'Increment',
                 'Increment local memory (1 byte).')

event_commands[0x72] = \
    EventCommand(0x72, 1, [1],
                 ['oo: Offset to increment (*2, +7F0200)'],
                 'Increment',
                 'Increment local memory (2 bytes).')

event_commands[0x73] = \
    EventCommand(0x73, 1, [1],
                 ['oo: Offset to decrement (*2, +7F0200)'],
                 'Decrement',
                 'Decrement local memory (1 byte).')

event_commands[0x74] = event_commands[0x01]
event_commands[0x74].command = 0x74
event_commands[0x74].desc += 'Alias of 0x01.'

event_commands[0x75] = \
    EventCommand(0x75, 1, [1],
                 ['oo: Offset to set (*2, +7F0200)'],
                 'Set Byte',
                 'Set local memory to 1 (0xFF?) (1 byte).')

event_commands[0x76] = \
    EventCommand(0x76, 1, [1],
                 ['oo: Offset to set (*2, +7F0200)'],
                 'Set Byte',
                 'Set local memory to 1 (0xFF?) (2 bytes).')

event_commands[0x77] = \
    EventCommand(0x77, 1, [1],
                 ['oo: Offset to set (*2, +7F0200)'],
                 'Reset Byte',
                 'Reset local memory to 0 (1 byte?).')

event_commands[0x78] = event_commands[0x01]
event_commands[0x78].command = 0x78
event_commands[0x78].desc += 'Alias of 0x01.'

event_commands[0x79] = event_commands[0x01]
event_commands[0x79].command = 0x79
event_commands[0x79].desc += 'Alias of 0x01.'

event_commands[0x7A] = \
    EventCommand(0x7A, 3, [1, 1, 1],
                 ['xx: X-coordinate of jump',
                  'yy: Y-coordinate of jump',
                  'hh: height/speed of jump'],
                 'NPC Jump',
                 'Jump NPC to an unoccupied, walkable spot.')

event_commands[0x7B] = \
    EventCommand(0x7B, 4, [1, 1, 1, 1],
                 ['dd: Related to destination',
                  'ee: Related to destination',
                  'ff: Speed/Height?',
                  'gg: Speed/Height?'],
                 'NPC Jump',
                 'Unused command related to NPC jumping.')

event_commands[0x7C] = \
    EventCommand(0x7C, 1, [1],
                 ['oo: Object to turn drawing on for.'],
                 'Turn Drawing On',
                 'Turn drawing on for the given object.  Overlaps 0x90.')

event_commands[0x7D] = \
    EventCommand(0x7D, 1, [1],
                 ['oo: Object to turn drawing off for.'],
                 'Turn Drawing Off',
                 'Turn drawing off for the given object.  Overlaps 0x90.')

event_commands[0x7E] = \
    EventCommand(0x7E, 0, [],
                 [],
                 'Turn Drawing Off',
                 'Turn drawing off.  Uses value 80.  Overlaps 0x90.')

event_commands[0x7F] = \
    EventCommand(0x7F, 1, [1],
                 ['oo: Offset to store random number at (*2, +7F0200)'],
                 'Random',
                 'Load random data into local memory.')

event_commands[0x80] = \
    EventCommand(0x80, 1, [1],
                 ['cc: PC to load'],
                 'Load PC',
                 'Load PC if the PC is in the party.')

event_commands[0x81] = \
    EventCommand(0x81, 1, [1],
                 ['xx: PC to load'],
                 'Load PC',
                 'Load PC regardless of party status.')

event_commands[0x82] = \
    EventCommand(0x82, 1, [1],
                 ['xx: PC to load'],
                 'Load NPC',
                 'Load NPC')

event_commands[0x83] = \
    EventCommand(0x83, 2, [1, 1],
                 ['ee: Enemy to load',
                  'ii: Enemy Data (0x80 status, 0x7F slot)'],
                 'Load Enemy',
                 'Load Enemy into given target slot')

event_commands[0x84] = \
    EventCommand(0x84, 1, [1],
                 ['pp: NPC solidity properties'],
                 'NPC Solidity',
                 'Alter NPC solidity properties')

event_commands[0x85] = event_commands[0x01]
event_commands[0x85].command = 0x85
event_commands[0x85].desc += 'Alias of 0x01.'

event_commands[0x86] = event_commands[0x01]
event_commands[0x86].command = 0x86
event_commands[0x86].desc += 'Alias of 0x01.'

event_commands[0x87] = \
    EventCommand(0x87, 1, [1],
                 ['ss: Script Timing (0 fastest, 0x80 stop)'],
                 'Script Speed',
                 'Alter speed of script execution.')

# Argument number varies depending on mode
event_commands[0x88] = \
    EventCommand(0x88, 1, [1],
                 ['m?: mode'],
                 'Mem Copy',
                 'Long description in db.')

event_commands[0x89] = \
    EventCommand(0x89, 1, [1],
                 ['ss: Speed of movement'],
                 'NPC Speed',
                 'Alter speed of NPCs.')

event_commands[0x8A] = \
    EventCommand(0x8A, 1, [1],
                 ['oo: Offset to load speed from (*2, 7F0200)'],
                 'NPC Speed',
                 'Alter speed of NPCs from local memory.')

event_commands[0x8B] = \
    EventCommand(0x8B, 2, [1, 1],
                 ['xx: X-coordinate',
                  'yy: Y-coordinate'],
                 'Set Object Position',
                 'Place object at given coordinates.')

event_commands[0x8C] = \
    EventCommand(0x8C, 2, [1, 1],
                 ['aa: Offset to load x-coordinate from (*2, 7F0200)',
                  'bb: Offset to load y-coordinate from (*2, 7F0200)'],
                 'Set Object Position',
                 'Place object at given coordinates from local memory.')

event_commands[0x8D] = \
    EventCommand(0x8D, 2, [2, 2],
                 ['xxxx: X-coordinate in pixels',
                  'yyyy: Y-coordinate in pixels'],
                 'Set Object Pixel Position',
                 'Place object at given pixel coordinates.')

event_commands[0x8E] = \
    EventCommand(0x8E, 1, [1],
                 ['pp: Priority (0x80 mode, rest ???)'],
                 'Set Sprite Priority',
                 'Set Sprite Priority')

event_commands[0x8F] = \
    EventCommand(0x8F, 1, [1],
                 ['cc: PC to follow'],
                 'Follow at Distance',
                 'Follow the given character at a distance.')

event_commands[0x90] = \
    EventCommand(0x90, 0, [],
                 [],
                 'Drawing On',
                 'Turn object drawing on')

event_commands[0x91] = \
    EventCommand(0x91, 0, [],
                 [],
                 'Drawing On',
                 'Turn object drawing off. Uses value 00 (?). Overlaps 0x90')

event_commands[0x92] = \
    EventCommand(0x92, 2, [1, 1],
                 ['dd: Direction of movement (0x40 = 90 deg, 0 = right)',
                  'mm: Magnitude of movement'],
                 'Vector Move',
                 'Move object along given vector.')

event_commands[0x93] = event_commands[0x01]
event_commands[0x93].command = 0x93
event_commands[0x93].desc += 'Alias of 0x01.'

event_commands[0x94] = \
    EventCommand(0x94, 1, [1],
                 ['oo: Object to follow'],
                 'Follow Object',
                 'Follow the given object.')

event_commands[0x95] = \
    EventCommand(0x95, 1, [1],
                 ['cc: PC to follow'],
                 'Follow PC',
                 'Follow the given PC')

event_commands[0x96] = \
    EventCommand(0x96, 2, [1, 1],
                 ['xx: X-coordinate',
                  'yy: Y-coordinate'],
                 'NPC move',
                 'Move the given NPC (to given coordinates? vector?)')

event_commands[0x97] = \
    EventCommand(0x97, 2, [1, 1],
                 ['aa: Offset to load x-coordinate from (*2, 7F0200)',
                  'bb: Offset to load y-coordinate from (*2, 7F0200)'],
                 'NPC move',
                 'Move the given NPC with coordinates from local memory.')

event_commands[0x98] = \
    EventCommand(0x98, 2, [1, 1],
                 ['oo: Object',
                  'mm: Distance to travel'],
                 'Move Toward',
                 'Move toward the given object.')

event_commands[0x99] = \
    EventCommand(0x99, 2, [1, 1],
                 ['cc: PC',
                  'mm: Distance to travel'],
                 'Move Toward',
                 'Move toward the given PC. Overlaps 0x98.')

event_commands[0x9A] = \
    EventCommand(0x9A, 3, [1, 1],
                 ['xx: X-coordinate',
                  'yy: Y-coordinate',
                  'mm: Distance to travel'],
                 'Move Toward Coordinates',
                 'Move toward the given coordinates.')

event_commands[0x9B] = event_commands[0x01]
event_commands[0x9B].command = 0x9B
event_commands[0x9B].desc += 'Alias of 0x01.'

event_commands[0x9C] = \
    EventCommand(0x9C, 2, [1, 1],
                 ['dd: Direction of movement (0x40 = 90 deg, 0 = right)',
                  'mm: Magnitude of movement'],
                 'Vector Move',
                 'Move object along given vector.  Does not change facing.')

event_commands[0x9D] = \
    EventCommand(0x9D, 2, [1, 1],
                 ['aa: Offset to load direction from (*2, +7F0200)' +
                  '(0x40 = 90 deg, 0 = right)',
                  'bb: Offset to load magnitude from (*2, +7F0200)'],
                 'Vector Move',
                 'Move object along given vector.  Does not change facing.')

event_commands[0x9E] = \
    EventCommand(0x9D, 1, [1],
                 ['oo: Object (/2) to move to'],
                 'Vector Move to Object',
                 'Move to given object. Does not change facing.  ' +
                 'Overlapped by 0x9F')

event_commands[0x9F] = \
    EventCommand(0x9D, 1, [1],
                 ['oo: Object (/2) to move to'],
                 'Vector Move to Object',
                 'Move to given object. Does not change facing.  ' +
                 'Overlaps 0x9E')

event_commands[0xA0] = \
    EventCommand(0xA0, 2, [1, 1],
                 ['xx: X-coordinate.',
                  'yy: Y-coordinate.'],
                 'Animated Move',
                 'Move while playing an animation.')

event_commands[0xA1] = \
    EventCommand(0xA1, 2, [1, 1],
                 ['aa: Offset (*2, +7F0200) to load x-coordinate from',
                  'bb: Offset (*2, +7F0200) to load y-coordinate from'],
                 'Animated Move',
                 'Move while playing an animation.')

event_commands[0xA2] = event_commands[0x01]
event_commands[0xA2].command = 0xA2
event_commands[0xA2].desc += 'Alias of 0x01.'

event_commands[0xA3] = event_commands[0x01]
event_commands[0xA3].command = 0xA3
event_commands[0xA3].desc += 'Alias of 0x01.'

event_commands[0xA4] = event_commands[0x01]
event_commands[0xA4].command = 0xA4
event_commands[0xA4].desc += 'Alias of 0x01.'

event_commands[0xA5] = event_commands[0x01]
event_commands[0xA5].command = 0xA5
event_commands[0xA5].desc += 'Alias of 0x01.'

event_commands[0xA6] = \
    EventCommand(0xA6, 1, [1],
                 ['ff: Facing (0 = up, 1 = down, 2 = left, 3 = right)'],
                 'NPC Facing',
                 'Set NPC facing. Overlapped by 0x17')

event_commands[0xA7] = \
    EventCommand(0xA7, 1, [1],
                 ['oo: Offset to load facing from (*2, +7F0200)'],
                 'NPC Facing',
                 'Set NPC facing. Overlaps 0xA6')

event_commands[0xA8] = \
    EventCommand(0xA8, 1, [1],
                 ['oo: Object (/2) to face.'],
                 'NPC Facing',
                 'Set NPC to face object. Overlapped by 0xA9.')

event_commands[0xA9] = \
    EventCommand(0xA9, 1, [1],
                 ['cc: PC (/2) to face.'],
                 'NPC Facing',
                 'Set NPC to face PC. Overlaps 0xA9.')

event_commands[0xAA] = \
    EventCommand(0xAA, 1, [1],
                 ['aa: Animation to play'],
                 'Animation',
                 'Play animation. Loops.')

event_commands[0xAB] = \
    EventCommand(0xAB, 1, [1],
                 ['aa: Animation to play'],
                 'Animation',
                 'Play animation.')

event_commands[0xAC] = \
    EventCommand(0xAC, 1, [1],
                 ['aa: Animation to play'],
                 'Static Animation',
                 'Play static animation.')

event_commands[0xAD] = \
    EventCommand(0xAD, 1, [1],
                 ['tt: Time to wait in 1/16 seconds.'],
                 'Pause',
                 'Pause')

event_commands[0xAE] = \
    EventCommand(0xAE, 0, [],
                 [],
                 'Reset Animation',
                 'Resets the object\'s animation.')

event_commands[0xAF] = \
    EventCommand(0xAF, 0, [],
                 [],
                 'Exploration.',
                 'Allows player to control PCs (single controller check).')

event_commands[0xB0] = \
    EventCommand(0xB0, 0, [],
                 [],
                 'Exploration.',
                 'Allows player to control PCs (infinite controller check).')

event_commands[0xB1] = \
    EventCommand(0xB1, 0, [],
                 [],
                 'Break',
                 'End command for arbitrary access contexts.  ' +
                 'Sets conditions for loops to end.  ' +
                 'Advances to next command.')

event_commands[0xB2] = \
    EventCommand(0xB2, 0, [],
                 [],
                 'End',
                 'End command for arbitrary access contexts.  ' +
                 'Sets conditions for loops to end.')

event_commands[0xB3] = \
    EventCommand(0xB3, 0, [],
                 [],
                 'Animation',
                 'Should be equivalent to 0xAA with hardcoded 00')

event_commands[0xB4] = \
    EventCommand(0xB4, 0, [],
                 [],
                 'Animation',
                 'Should be equivalent to 0xAA with hardcoded 01')

event_commands[0xB5] = \
    EventCommand(0xB5, 1, [1],
                 ['oo: Object'],
                 'Move to Object',
                 'Loops 0x94.')

event_commands[0xB6] = \
    EventCommand(0xB6, 1, [1],
                 ['cc: PC'],
                 'Move to PC',
                 'Loops 0x95.')

event_commands[0xB7] = \
    EventCommand(0xB7, 2, [1, 1],
                 ['aa: Animation',
                  'll: Number of loops'],
                 'Loop Animation',
                 'Play animation some number of times.')

event_commands[0xB8] = \
    EventCommand(0xB8, 1, [3],
                 ['aaaaaa: Address to set string index to.'],
                 'String Index',
                 'Sets String Index.')

event_commands[0xB9] = \
    EventCommand(0xB9, 0, [],
                 [],
                 'Pause 1/4',
                 'Pauses 1/4 second.')

event_commands[0xBA] = \
    EventCommand(0xBA, 0, [],
                 [],
                 'Pause 1/2',
                 'Pauses 1/2 second.')

event_commands[0xBB] = \
    EventCommand(0xBB, 1, [1],
                 ['ss: String displayed'],
                 'Personal Textbox',
                 'Displays textbox.  Closes after leaving.')

event_commands[0xBC] = \
    EventCommand(0xBC, 0, [],
                 [],
                 'Pause 1',
                 'Pauses 1 second.')

event_commands[0xBD] = \
    EventCommand(0xBD, 0, [],
                 [],
                 'Pause 2',
                 'Pauses 2 seconds.')

event_commands[0xBE] = event_commands[0x01]
event_commands[0xBE].command = 0xBE
event_commands[0xBE].desc += 'Alias of 0x01.'

event_commands[0xBF] = event_commands[0x01]
event_commands[0xBF].command = 0xBF
event_commands[0xBF].desc += 'Alias of 0x01.'

# Dec box = decision box?
event_commands[0xC0] = \
    EventCommand(0xC0, 2, [1, 1],
                 ['ss: String Displayed',
                  'll: 03 - last line, 0C - first line.'],
                 'Dec Box Auto',
                 'Decision box.  Auto top/bottom.  Stores 00 to 7E0130.')

event_commands[0xC1] = \
    EventCommand(0xC1, 1, [1],
                 ['ss: String Displayed'],
                 'Textbox Top',
                 'Textbox displayed at top of screen.')

event_commands[0xC2] = \
    EventCommand(0xC2, 1, [1],
                 ['ss: String Displayed'],
                 'Textbox Bottom',
                 'Textbox displayed at bottom of screen.')

event_commands[0xC3] = \
    EventCommand(0xC3, 2, [1, 1],
                 ['ss: String Displayed',
                  'll: 03 - last line, 0C - first line.'],
                 'Dec Box Auto',
                 'Decision box at top.  Stores 01 to 7E0130. Overlaps 0xC0')

event_commands[0xC4] = \
    EventCommand(0xC4, 2, [1, 1],
                 ['ss: String Displayed',
                  'll: 03 - last line, 0C - first line.'],
                 'Dec Box Bottom',
                 'Decision box at bottom.  Stores 01 to 7E0130. Overlaps 0xC0')

event_commands[0xC5] = event_commands[0x01]
event_commands[0xC5].command = 0xC5
event_commands[0xC5].desc += 'Alias of 0x01.'

event_commands[0xC6] = event_commands[0x01]
event_commands[0xC6].command = 0xC6
event_commands[0xC6].desc += 'Alias of 0x01.'

event_commands[0xC7] = \
    EventCommand(0xC7, 1, [1],
                 ['oo: Offset (*2, +7F0200) to load item from'],
                 'Add Item',
                 'Add item stored in local memory to inventory.')

event_commands[0xC8] = \
    EventCommand(0xC8, 1, [1],
                 ['dd: Dialog to display'],
                 'Special Dialog',
                 'Special Dialog.')

event_commands[0xC9] = \
    EventCommand(0xC9, 2, [1, 1],
                 ['ii: Item to check for',
                  'jj: Bytes to jump if item not present'],
                 'Check Inventory',
                 'Jump if item not present in inventory.')

event_commands[0xCA] = \
    EventCommand(0xCA, 1, [1],
                 ['ii: Item to add'],
                 'Add Item',
                 'Add item to inventory.')

event_commands[0xCB] = \
    EventCommand(0xCB, 1, [1],
                 ['ii: Item to remove'],
                 'Remove Item',
                 'Remove item from inventory.')

event_commands[0xCC] = \
    EventCommand(0xCC, 2, [2, 1],
                 ['gggg: Gold to check for',
                  'jj: Bytes to jump if not enough gold.'],
                 'Check Gold',
                 'Jump if the player does not have enough gold.')

event_commands[0xCD] = \
    EventCommand(0xCD, 1, [2],
                 ['gggg: Gold to add'],
                 'Add Gold',
                 'Add Gold.')

event_commands[0xCE] = \
    EventCommand(0xCE, 1, [2],
                 ['gggg: Gold to remove.'],
                 'Remove Gold',
                 'Remove Gold.')

event_commands[0xCF] = \
    EventCommand(0xCF, 2, [1, 1],
                 ['cc: PC to check for',
                  'jj: Bytes to jump if PC not recruited'],
                 'Check Recruited',
                 'Check if a PC is recruited.')

event_commands[0xD0] = \
    EventCommand(0xD0, 1, [1],
                 ['cc: PC to add'],
                 'Add Reserve',
                 'Add PC to the reserve party.')

event_commands[0xD1] = \
    EventCommand(0xD1, 1, [1],
                 ['cc: PC to remove'],
                 'Remove PC',
                 'Remove PC (from party? recruited?)')

event_commands[0xD2] = \
    EventCommand(0xD2, 2, [1, 1],
                 ['cc: PC to check for',
                  'jj: Bytes to jump if PC not active'],
                 'Check Active PC',
                 'Jump if PC not active.  May check and load?')

event_commands[0xD3] = \
    EventCommand(0xD3, 1, [1],
                 ['cc: PC to add'],
                 'Add PC to Party',
                 'Add PC to Party.')

event_commands[0xD4] = \
    EventCommand(0xD4, 1, [1],
                 ['cc: PC to reserve'],
                 'Move to Reserve',
                 'Move PC to reserve party.')

event_commands[0xD5] = \
    EventCommand(0xD5, 2, [1, 1],
                 ['cc: PC to equip',
                  'ii: Item to equip'],
                 'Equip Item',
                 'Equip PC with an item.')

event_commands[0xD6] = \
    EventCommand(0xD6, 1, [1],
                 ['cc: PC to remove'],
                 'Remove Active PC',
                 'Remove PC from active party.')

event_commands[0xD7] = \
    EventCommand(0xD7, 2, [1, 1],
                 ['ii: Item to check quantity of',
                  'oo: Offset to store quantity (*2, +7F0200)'],
                 'Get Item Quantity',
                 'Get quantity of item in inventory.')

event_commands[0xD8] = \
    EventCommand(0xD8, 1, [2],
                 ['ffff: Various flags for battle'],
                 'Battle',
                 'Battle.')

event_commands[0xD9] = \
    EventCommand(0xD9, 6, [1, 1, 1, 1, 1, 1],
                 ['uu: PC1 x-coord',
                  'vv: PC1 y-coord',
                  'ww: PC2 x-coord',
                  'xx: PC2 y-coord',
                  'yy: PC3 x-coord',
                  'zz: PC3 y-coord'],
                 'Move Party',
                 'Move party to specified coordinates.')

event_commands[0xDA] = \
    EventCommand(0xDA, 0, [],
                 [],
                 'Party Follow',
                 'Makes PC2 and PC3 follow PC1.')

event_commands[0xDB] = event_commands[0x01]
event_commands[0xDB].command = 0xDB
event_commands[0xDB].desc += 'Alias of 0x01.'

event_commands[0xDC] = \
    EventCommand(0xDC, 3, [2, 1, 1],
                 ['llll: 01FF - location to change to, ' +
                  '0600 - facing, 1800 - ???, 8000 - unused',
                  'xx: X-coord',
                  'yy: Y-coord'],
                 'Change Location',
                 'Instantly moves party to another location.')

event_commands[0xDD] = \
    EventCommand(0xDD, 3, [2, 1, 1],
                 ['llll: 01FF - location to change to, ' +
                  '0600 - facing, 1800 - ???, 8000 - unused',
                  'xx: X-coord',
                  'yy: Y-coord'],
                 'Change Location',
                 'Instantly moves party to another location.')

event_commands[0xDE] = \
    EventCommand(0xDE, 3, [2, 1, 1],
                 ['llll: 01FF - location to change to, ' +
                  '0600 - facing, 1800 - ???, 8000 - unused',
                  'xx: X-coord',
                  'yy: Y-coord'],
                 'Change Location',
                 'Instantly moves party to another location. Overlaps 0xDD.')

event_commands[0xDF] = \
    EventCommand(0xDF, 3, [2, 1, 1],
                 ['llll: 01FF - location to change to, ' +
                  '0600 - facing, 1800 - ???, 8000 - unused',
                  'xx: X-coord',
                  'yy: Y-coord'],
                 'Change Location',
                 'Instantly moves party to another location. Overlaps 0xE1.')

event_commands[0xE0] = \
    EventCommand(0xE0, 3, [2, 1, 1],
                 ['llll: 01FF - location to change to, ' +
                  '0600 - facing, 1800 - ???, 8000 - unused',
                  'xx: X-coord',
                  'yy: Y-coord'],
                 'Change Location',
                 'Instantly moves party to another location.')

event_commands[0xE1] = \
    EventCommand(0xE1, 3, [2, 1, 1],
                 ['llll: 01FF - location to change to, ' +
                  '0600 - facing, 1800 - ???, 8000 - unused',
                  'xx: X-coord',
                  'yy: Y-coord'],
                 'Change Location',
                 'Instantly moves party to another location. Waits vsync.')

event_commands[0xE2] = \
    EventCommand(0xE2, 4, [1, 1, 1, 1],
                 ['aa: Offset (*2, +7F0200) to load from',
                  'bb: Offset (*2, +7F0200) to load from',
                  'cc: Offset (*2, +7F0200) to load from',
                  'dd: Offset (*2, +7F0200) to load from'],
                 'Change Location',
                 'Instantly moves party to another location.  ' +
                 'Uses local memory to get paramters.  See e.g. E1.')

event_commands[0xE3] = \
    EventCommand(0xE3, 1, [1],
                 ['tt: Toggle value.  On - Can explore, Off- cannot.'],
                 'Explore Mode',
                 'Set whether the party can freely move.')

event_commands[0xE4] = \
    EventCommand(0xE4, 7, [1, 1, 1, 1, 1, 1, 1],
                 ['ll: X-coord of top left corner of source',
                  'tt: Y-coord of top left corner of source',
                  'rr: X-coord of bottom right corner of source',
                  'bb: Y-coord of bottom right corner of soucre',
                  'xx: X-coord of destination',
                  'yy: Y-coord of destination',
                  'ff: Bitfield (see long notes in db)'],
                 'Copy Tiles',
                 'Copies tiles (from data onto map?)')

event_commands[0xE5] = \
    EventCommand(0xE5, 7, [1, 1, 1, 1, 1, 1, 1],
                 ['ll: X-coord of top left corner of source',
                  'tt: Y-coord of top left corner of source',
                  'rr: X-coord of bottom right corner of source',
                  'bb: Y-coord of bottom right corner of soucre',
                  'xx: X-coord of destination',
                  'yy: Y-coord of destination',
                  'ff: Bitfield (see long notes in db)'],
                 'Copy Tiles',
                 'Copies tiles (from data onto map?)')

event_commands[0xE6] = \
    EventCommand(0xE6, 3, [2, 1, 1],
                 ['????: Unknown',
                  'll: Layers to scroll bitfield',
                  '??: Unknown'],
                 'Scroll Layers',
                 'Scroll Layers')

event_commands[0xE7] = \
    EventCommand(0xE7, 2, [1, 1],
                 ['xx: X-coordinate',
                  'yy: Y-coordinate'],
                 'Scroll Screen',
                 'Scroll Screen')

event_commands[0xE8] = \
    EventCommand(0xE8, 1, [1],
                 ['ss: Sound Effect'],
                 'Play Sound',
                 'Plays a sound.')

event_commands[0xE9] = event_commands[0x01]
event_commands[0xE9].command = 0xE9
event_commands[0xE9].desc += 'Alias of 0x01.'

event_commands[0xEA] = \
    EventCommand(0xEA, 1, [1],
                 ['ss: Song'],
                 'Play Song',
                 'Plays a song.')

event_commands[0xEB] = \
    EventCommand(0xEB, 2, [1, 1],
                 ['ss: Speed of change',
                  'vv: Volume (0xFF=normal)'],
                 'Change Volume',
                 'Change Volume.')

event_commands[0xEC] = \
    EventCommand(0xEC, 3, [1, 1, 1],
                 ['cc: Command',
                  '??: Unknown',
                  '??: Unknown'],
                 'All Purpose Sound',
                 'All Purpose Sound Command.')

event_commands[0xED] = \
    EventCommand(0xED, 0, [],
                 [],
                 'Wait for Silence',
                 'Wait for Silence')

event_commands[0xEE] = \
    EventCommand(0xEE, 0, [],
                 [],
                 'Wait for Song End',
                 'Wait for Song End')

event_commands[0xEF] = event_commands[0x01]
event_commands[0xEF].command = 0xEF
event_commands[0xEF].desc += 'Alias of 0x01.'

event_commands[0xF0] = \
    EventCommand(0xF0, 1, [1],
                 ['bb: Amount to darken'],
                 'Darken Screen',
                 'Darken Screen')

# Variable length
event_commands[0xF1] = \
    EventCommand(0xF1, 2, [1, 1],
                 ['cc: 0xE0 - 3 bit BGR color, 0x1F - Intensity',
                  '(dd): 0x80 add/sub mode only if cc != 0'],
                 'Color Addition',
                 'Color Addition')

event_commands[0xF2] = \
    EventCommand(0xF2, 0, [],
                 [],
                 'Fade Out',
                 'Fade Out')

event_commands[0xF3] = \
    EventCommand(0xF3, 0, [],
                 [],
                 'Wait for Brighten End',
                 'Wait for brighten end.')

event_commands[0xF4] = \
    EventCommand(0xF4, 1, [1],
                 ['rr: Shake Screen, 00 = off'],
                 'Shake Screen',
                 'Shake screen.')

event_commands[0xF5] = event_commands[0x01]
event_commands[0xF5].command = 0xF5
event_commands[0xF5].desc += 'Alias of 0x01.'

event_commands[0xF6] = event_commands[0x01]
event_commands[0xF6].command = 0xF6
event_commands[0xF6].desc += 'Alias of 0x01.'

event_commands[0xF7] = event_commands[0x01]
event_commands[0xF7].command = 0xF7
event_commands[0xF7].desc += 'Alias of 0x01.'

event_commands[0xF8] = \
    EventCommand(0xF8, 0, [],
                 [],
                 'Restore hp/mp.',
                 'Restore hp/mp.')

event_commands[0xF9] = \
    EventCommand(0xF9, 0, [],
                 [],
                 'Restore hp.',
                 'Restore hp.')

event_commands[0xFA] = \
    EventCommand(0xFA, 0, [],
                 [],
                 'Restore mp.',
                 'Restore mp.')

event_commands[0xFB] = event_commands[0x01]
event_commands[0xFB].command = 0xFB
event_commands[0xFB].desc += 'Alias of 0x01.'

event_commands[0xFC] = event_commands[0x01]
event_commands[0xFC].command = 0xFC
event_commands[0xFC].desc += 'Alias of 0x01.'

event_commands[0xFD] = event_commands[0x01]
event_commands[0xFD].command = 0xFD
event_commands[0xFD].desc += 'Alias of 0x01.'

event_commands[0xFE] = \
    EventCommand(0xFE, 17, [1 for i in range(17)],
                 ['Unknown' for i in range(17)],
                 'Unknown Geometry',
                 'Something relating to on screen geometry')

event_commands[0xFF] = \
    EventCommand(0xFF, 1, [1],
                 ['ss: Scene to play'],
                 'Mode 7 Scene',
                 'Mode 7 Scene.')


def get_command(buf: bytearray, offset: int = 0) -> EventCommand:

    command_id = buf[offset]
    command = event_commands[command_id].copy()

    # print(command)
    # input()

    if command_id == 0x2E:
        mode = buf[offset+1] >> 4
        if mode in [4, 5]:
            command.arg_lens = [1, 1, 1, 1, 1]
        elif mode == 8:
            command.arg_lens = [1, 1, 2]
        else:
            print(f"{command_id:02X}: Error, Unknown Mode")
            input()
    elif command_id == 0x4E:
        # Data to copy follows command.  Shove data in last arg.
        data_len = get_value_from_bytes(buf[offset+4:offset+6]) - 2
        command.arg_lens = [2, 1, 2, data_len]
    elif command_id == 0x88:
        mode = buf[offset+1] >> 4
        if mode == 0:
            command.arg_lens = [1]
        elif mode in [2, 3]:
            command.arg_lens = [1, 1, 1]
        elif mode in [4, 5]:
            command.arg_lens = [1, 1, 1, 1]
        elif mode == 8:
            # bytes to copy follow command
            copy_len = buf[offset+2] - 2
            command.arg_lens = [1, 1, 1, copy_len]
        else:
            print(f"{command_id:02X}: Error, Unknown Mode")
            input()
    elif command_id == 0xF1:
        color = buf[offset+1]
        if color == 0:
            command.arg_lens = [1]
        else:
            command.arg_lens = [1, 1]
    elif command_id == 0xFF:  # Mode7 scenes can be weird
        scene = buf[offset+1]
        if scene == 0x90:
            command.arg_lens = [1, 1, 1, 1]
        if scene == 0x97:
            command.arg_lens = [1, 1, 1]

    # Now we can use arg_lens to extract the args
    pos = offset + 1
    command.args = []

    if command.command == 0x4E:
        for i in command.arg_lens[0:-1]:
            command.args.append(get_value_from_bytes(buf[pos:pos+i]))
            pos += i

        command.args.append(
            bytearray(buf[pos:pos+command.arg_lens[-1]])
        )
        pos += command.arg_lens[-1]
    else:
        for i in command.arg_lens:
            command.args.append(get_value_from_bytes(buf[pos:pos+i]))
            pos += i

    return command<|MERGE_RESOLUTION|>--- conflicted
+++ resolved
@@ -375,10 +375,7 @@
         ret_cmd.args = [0 for i in range(ret_cmd.num_args)]
         return ret_cmd
 
-<<<<<<< HEAD
-=======
     @staticmethod
->>>>>>> 46a8f7cc
     def generic_command(*args) -> EventCommand:
         ret_cmd = event_commands[args[0]].copy()
         ret_cmd.args = list(args[1:])
@@ -645,7 +642,6 @@
         return EventCommand.generic_two_arg(0xCF, char_id, jump_bytes)
 
     @staticmethod
-<<<<<<< HEAD
     def add_pc_to_active(char_id: int) -> EventCommand:
         return EventCommand.generic_command(0xD3, char_id)
 
@@ -668,7 +664,8 @@
         return EventCommand.generic_command(0x8C,
                                             get_offset(x_addr),
                                             get_offset(y_addr))
-=======
+
+    @staticmethod
     def set_object_coordinates_pixels(x_coord: int,
                                       y_coord: int) -> EventCommand:
         return EventCommand.generic_command(0x8D, x_coord << 4, y_coord << 4)
@@ -697,7 +694,6 @@
         return EventCommand.set_object_coordinates_pixels(
             px_x_coord, px_y_coord
         )
->>>>>>> 46a8f7cc
 
     #  Here x and y are assumed to be pixel coordinates
     def set_object_coordinates(x: int, y: int,

--- conflicted
+++ resolved
@@ -27,7 +27,7 @@
 import randoconfig as cfg
 
 
-<<<<<<< HEAD
+
 def set_epoch_boss(ct_rom: CTRom, boss: BossScheme):
 
     loc_id = LocID.REBORN_EPOCH
@@ -36,7 +36,8 @@
 
     set_generic_one_spot_boss(ct_rom, boss, loc_id, boss_obj,
                               None, first_x, first_y, True)
-=======
+
+
 def default_last_coord_fn(script: Event, obj_id: int, fn_id: int) -> int:
     return script.find_command([0x8B, 0x8D],
                                script.get_function_start(obj_id, fn_id),
@@ -104,7 +105,6 @@
             script.delete_commands(pos, 1)
         else:
             pos += len(cmd)
->>>>>>> 46a8f7cc
 
 
 def set_manoria_boss(ctrom: CTRom, boss: BossScheme):
